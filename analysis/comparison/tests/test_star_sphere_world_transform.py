--- conflicted
+++ resolved
@@ -187,15 +187,11 @@
         # obstacle_container.check_collision(positions[:, ii])
         # n_resolution =
         # pass
-<<<<<<< HEAD
-=======
-        
     if save_figure:
         fig_name = ("sphere_to_star_world with_lambda"
                     + str(obstacle_container.lambda_constant)
                     + "_n_obs" + str(len(obstacle_container)))
         plt.savefig('figures/' + fig_name + '.png', bbox_inches='tight')
->>>>>>> 1512b73e
 
 
 if (__name__) == "__main__":
