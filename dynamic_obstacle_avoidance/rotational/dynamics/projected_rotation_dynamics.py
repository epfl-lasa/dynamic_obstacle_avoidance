--- conflicted
+++ resolved
@@ -522,11 +522,6 @@
     assert np.allclose(relative_position, reconstructed_pos)
 
 
-<<<<<<< HEAD
-def test_rotated_obstacle():
-    """Tests if the folding / unfolding are bijective, i.e., same start and end point.
-    Rotate 90 Degrees and obtain result."""
-=======
 def test_transformation_bijection_for_rotated():
     # Rotated obstacle
     relative_attr_pos = np.array([0.0, -4.0])
@@ -553,7 +548,6 @@
         trafo_pos, relative_attractor=relative_attr_pos
     )
     assert np.allclose(relative_position, reconstructed_pos)
->>>>>>> 8e343918
 
 
 if (__name__) == "__main__":
