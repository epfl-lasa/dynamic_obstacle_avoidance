#!/USSR/bin/python3
""" Create the rotation space which is so much needed. ... """
# Author: Lukas Huber
# Github: hubernikus
# Created: 2022-07-07

# Use python 3.10 [annotations / typematching]
from __future__ import annotations  # Not needed from python 3.10 onwards

import copy
import warnings

# import logging
import math
from dataclasses import dataclass

import numpy as np
from numpy import linalg as LA

import networkx as nx

# import igraph

import matplotlib.pyplot as plt
import numpy.typing as npt

from vartools.linalg import get_orthogonal_basis

Vector = npt.ArrayLike
VectorArray = npt.ArrayLike

NodeType = int


def rotate_direction(direction: Vector, base: VectorArray, rotation_angle: float):
    """Returns the rotated of the input vector with respect to the base and rotation angle."""
    # Normalize just to make sure.
    direction = direction / LA.norm(direction)

    dot_prods = np.dot(base.T, direction)
    angle = math.atan2(dot_prods[1], dot_prods[0]) + rotation_angle

    # Convert angle to the two bases-axis
    out_direction = math.cos(angle) * base[:, 0] + math.sin(angle) * base[:, 1]
    out_direction *= math.sqrt(sum(dot_prods**2))

    # Finally, add the orthogonal part (no effect in 2D, but important for higher dimensions)
    out_direction += direction - np.sum(dot_prods * base, axis=1)
    return out_direction


def rotate_array(
    directions: VectorArray,
    base: VectorArray,
    rotation_angle: float,
) -> VectorArray:
    """Rotate upper level base with respect to total."""
    dimension, n_dirs = directions.shape

    directions = directions / LA.norm(directions, axis=0)

    # Matrix dimensions: [2 x n_dirs ] <- [dimension x 2 ].T @ [dimension x n_dirs]
    dot_prods = np.dot(base.T, directions)
    angles = np.arctan2(dot_prods[1, :], dot_prods[0, :]) + rotation_angle

    # Compute output from rotation
    out_vectors = np.tile(base[:, 0], (n_dirs, 1)).T * np.tile(
        np.cos(angles), (dimension, 1)
    ) + np.tile(base[:, 1], (n_dirs, 1)).T * np.tile(np.sin(angles), (dimension, 1))
    out_vectors *= np.tile(np.sqrt(np.sum(dot_prods**2, axis=0)), (dimension, 1))

    # Finally, add the orthogonal part (no effect in 2D, but important for higher dimensions)
    out_vectors += directions - (base @ dot_prods)

    return out_vectors


class VectorRotationTree:
    """
    VectorRotation but originating structured in a tree

    Positive node number reference the corresponding reference-id
    (negative numbers are used for the vectors)
    """

    # TODO: what happens if an obstacle is at angle 'pi'?
    # as it might happend at  zero-level

    def __init__(self, root_id, dimension) -> None:
        self._graph = nx.DiGraph()
        self._graph.add_node(root_id, level=0, direction=np.zeros(dimension))

    def add_node(
        self,
        node_id: NodeType,
        direction: Vector,
        parent_id: NodeType,
    ) -> None:
        self._graph.add_node(
            node_id,
            level=self._graph.nodes[parent_id]["level"] + 1,
            direction=direction,
            orientation=VectorRotationXd.from_directions(
                direction,
            ),
        )
        self.add_edge(
            parent_id,
            node_id,
        )
        # TODO: what happens when you overwrite a node (?)

    @property
    def dimension(self):
        try:
            self._graph[0]["orientation"].bases.shape[0]
        except AttributeError:
            warnings.warn("base or property has not been defined")
            return None

    def get_sorted_nodes(self) -> list(NodeType):
        # level_list = np.zeros(len(self._graph))
        # sorted_list = np.zeros(len(self._graph))
        # for ii, node in enumerate(self._graph):
        # level_list[ii] = self._graph[node]["level"]
        # sorted_list[ii] = node
        # sorted_list = sorted_list[np.argsort(level_list)]

        # Ascending sorted node-list
        level_list = [self._graph.nodes[node]["level"] for node in self.graph]
        return self._graph[np.argsort(level_list)]

    def get_all_succsessor_nodes(self, node: NodeType) -> list(NodeType):
        """Returns list of nodes which are in the directional line of the argument node."""
        successor_list = [self._graph.successors[node]]

        ii = 0
        while ii < len(successor_list):
            # Add all children elements to the list
            successor_list += self._graph.successors[successor_list[ii]]
            ii += 1

        return successor_list

    def weighted_mean(self, node_id_list: list(int), weights: list(float)) -> Vector:
        """Evaluate the weighted mean of the graph."""

        # Weights are stored in the predecessing nodes of the corresponding edge
        for ii, node in enumerate(node_id_list):
            self._graph.nodes[node]["weight"] = weights[ii]
        # self._graph.successors(node)
        # self._graph.predecessors(node)

        # Update cumulated weights
        sorted_list = self.get_sorted_nodes()
        for node in sorted_list:
            if hasattr(self._graph.successors[node], "weight"):
                for pred in self._graph.predecessors[node]["weight"]:
                    breakpoint()
                    # Where are the weights stored / where are the rotations stored (?)
                    self._graph.nodes[pred]["weight"] += self._graph.nodes[node][
                        "weight"
                    ]

        # Create 'partial' orientations
        for node in reversed(sorted_list):
            self._graph.nodes[node]["part_orientation"] = VectorRotationXd(
                base=self._graph.nodes[node]["orientation"].base,
                rotation_angle=(
                    self._graph.nodes[node]["orientation"].orientation_angle
                    * self._graph.nodes[node]["weight"]
                ),
            )

            if (
                not self._graph.successors[node]
                or self._graph.nodes[node]["weight"] == 1
            ):
                # No sucessor nodes or full rotation is being kept
                continue

            successors = self.get_all_successor_nodes(node)
            # angles = np.zeros(len(successors))
            # for ii, successor in enumerate(successors):
            #     angles[ii] = successor['orientation'].rotation_angle
            #     bases[:, ii, :] = successor['orientation'].bases

            succ_bases = [
                self._graph.nodes[succ]["part_orientation"].base for succ in successors
            ]

            succ_bases = rotate_array(
                directions=succ_bases.reshape(self.dimension, -1),
                base=self._graph.nodes["orientation"].base,
                rotation_angle=(
                    self._graph.nodes[node]["orientation"].orientation_angle
                    * (1 - self._graph.nodes[node]["weight"])
                ),
            ).reshape(self.dimension, -1, 2)

            for ii, succ in enumerate(successors):
                self._graph.nodes[succ]["part_orientation"].base = succ_bases[:, ii, :]

        return self.evaluate_graph_summing(sorted_list)

    def evaluate_graph_summing(self, sorted_list) -> Vector:
        """Graph summing
        -> this requires $2x (n_{childrend} of node) \forall node \in nodes $
        i.e. does currently not scale well
        But calculations are simple, i.e., this could be sped upt with cython / C++ / Rust
        """
        level_list = [node["level"] for node in sorted_list]

        for level in set(level_list):
            # Assumption of shared-basis at each level
            level_nodes = sorted_list[np.array(level_list) == level]
            shared_basis = get_orthogonal_basis(
                level_nodes[0]["part_orientation"].bases[:, 0]
            )

            bases2_array = np.array(
                [node["part_orientation"].bases[:, 1] for node in level_nodes]
            ).T

            local_bases2 = shared_basis.T @ bases2_array
            local_bases2 *= np.array(
                [node["part_orientation"].angles for node in level_nodes]
            )
            local_mean_base2 = np.sum(local_bases2, axis=1)

            new_angle = LA.norm(local_mean_base2)
            if new_angle:  # Nonzero
                breakpoint()
                local_mean_base2[0] = 0  # Really (?)
                new_base2 = shared_basis @ (local_mean_base2 / new_angle)
            else:
                # Take random other dimension, i.e., first one
                new_base2 = shared_basis[:, 1]

            all_successors = []
            all_bases = np.zeros((self.dimension, 0))
            for node in level_nodes:
                # Transform all child angles to first base-direction
                successors = self.get_all_successor_nodes(node)

                if not successors:
                    # No successors
                    continue

                succ_bases = [
                    self._graph.nodes[succ]["part_orientation"].base
                    for succ in successors
                ]
                bases = rotate_array(
                    directions=succ_bases.reshape(self.dimension, -1),
                    base=self._graph.nodes["part_orientation"].base,
                    rotation_angle=(-1) * node["part_orientation"].orientation_angle,
                )

                all_successors += successors
                all_bases = np.hstack((all_bases, bases))

            if all_successors:
                # Reached the end of the graph - there are no successors anymore
                break

            if not new_angle:
                # Transform to the new base2-direction
                new_base = np.hstack(
                    (level_nodes[0]["part_orientation"].bases[:, 0], new_base2)
                ).T

                succ_bases = rotate_array(
                    directions=succ_bases.reshape(self.dimension, -1),
                    base=new_base,
                    rotation_angle=new_angle,
                ).reshape(self.dimension, -1, 2)

            else:
                # Zero transformation to the new angle
                succ_bases = succ_bases.reshape(self.dimension, -1, 2)

            for ii, node in enumerate(all_successors):
                node["part_orientation"].base = bases[:, ii, :]

        breakpoint()
        # Return is done outside of the loop for readability
        return new_base2

    def get_rotation_weights(self, parent_id: int, direction: Vector) -> float:
        pass

    def rotate_weighted(self, node_id_list: list(int), weights: list(float)):
        # For safe rotation at the back
        raise NotImplementedError()


class VectorRotationSequence:
    """
    Vector-Rotation environment based on multiple vectors

    Attributes
    ----------
    vectors_array (np.array of shape [dimension x n_rotations + 1]):
        (storing) the inital array of vectors
    bases_array (numpy array of  shape [dimension x n_rotations x 2]):
        contains the bases of all rotations
    rotation_angles: The rotation between going from one to the next bases
    """

    def __init__(self, vectors_array: np.array) -> None:
        # Normalize
        self.vectors_array = vectors_array / LA.norm(vectors_array, axis=0)

        dot_prod = np.sum(
            self.vectors_array[:, 1:] * self.vectors_array[:, :-1], axis=0
        )

        if np.sum(dot_prod == (-1)):  # Any of the values
            raise ValueError("Antiparallel vectors.")

        # Evaluate bases and angles
        vec_perp = self.vectors_array[:, 1:] - self.vectors_array[:, :-1] * dot_prod
        vec_perp = vec_perp / LA.norm(vec_perp, axis=0)

        self.bases_array = np.stack((self.vectors_array[:, :-1], vec_perp), axis=2)
        self.rotation_angles = np.arccos(dot_prod)

    @property
    def n_rotations(self):
        return self.bases_array.shape[1]

    @property
    def dimension(self):
        return self.bases_array.shape[0]

    def base(self) -> Vector:
        return self.bases_array[:, [0, -1]]

    def append(self, direction: Vector) -> None:
        self.bases_array = np.hstack((self.bases_array, direction.reshape(-1, 1)))

        raise NotImplementedError("Finish updating bases and rotation angles.")

    def rotate(self, direction: Vector, rot_factor: float = 1) -> Vector:
        """Rotate over the whole length of the vector."""
        weights = np.zeros(self.n_rotations)
        weights[-1] = rot_factor
        return self.rotate_weighted(direction, weights=weights)

    def rotate_weighted(self, direction: Vector, weights: list[float] = None) -> Vector:
        """
        Returns the rotated direction vector with repsect to the (rotation-)weights

        weights (list of floats (>=0) with length [self.n_rotations]): indicates fraction
        of each rotation which is applied.
        """
        # Starting at the root
        cumulated_weights = np.cumsum(weights[::-1])[::-1]

        if not math.isclose(cumulated_weights[0], 1):
            warnings.warn("Weights are summing up to more than 1.")

        temp_base = np.copy(self.bases_array)
        if weights is None:
            temp_angle = self.rotation_angles

        else:
            temp_angle = self.rotation_angles * cumulated_weights

            # Update the basis of rotation weights from top-to-bottom
            # by rotating upper level base with respect to total
            for ii in reversed(range(self.n_rotations - 1)):
                temp_base[:, (ii + 1) :, :] = rotate_array(
                    directions=temp_base[:, (ii + 1) :, :].reshape(self.dimension, -1),
                    base=temp_base[:, ii, :],
                    rotation_angle=self.rotation_angles[ii]
                    * (1 - cumulated_weights[ii]),
                ).reshape(self.dimension, -1, 2)

        # Finally: rotate from bottom-to-top
        for ii in range(self.n_rotations):
            direction = rotate_direction(
                direction=direction,
                rotation_angle=temp_angle[ii],
                base=temp_base[:, ii, :],
            )
        return direction


@dataclass
class VectorRotationXd:
    """This approach allows successive modulation which can be added up.

    Attributes
    ----------
    base array of size [dimension x 2]: The (orthonormal) base constructed from the to
        input directions
    rotation_angle (float): The rotation angle resulting from the two input directions
    """

    base: VectorArray
    rotation_angle: float

    @classmethod
    def from_directions(cls, vec_init: Vector, vec_rot: Vector) -> VectorRotationXd:
        """Alternative constructor base on two input vectors which define the
        initialization."""

        # # Normalize both vectors
        # vec_init = vec_init / LA.norm(vec_init)
        # vec_rot = vec_rot / LA.norm(vec_rot)

        dot_prod = np.dot(vec_init, vec_rot)
        if dot_prod == (-1):
            raise ValueError("Antiparallel vectors")

        vec_perp = vec_rot - vec_init * dot_prod
        vec_perp = vec_perp / LA.norm(vec_perp)

        return cls(
            base=np.array([vec_init, vec_perp]).T, rotation_angle=np.arccos(dot_prod)
        )

    @property
    def dimension(self):
        try:
            return self.base.shape[0]
        except AttributeError:
            warnings.warn("base has not been defined")
            return None

    def rotate(self, direction, rot_factor: float = 1):
        """Returns the rotated of the input vector with respect to the base and rotation angle
        rot_factor: factor gives information about extension of rotation"""
        return rotate_direction(
            direction=direction,
            rotation_angle=rot_factor * self.rotation_angle,
            base=self.base,
        )

    def inverse_rotate(self, direction):
        return rotate_direction(
            direction=direction,
            rotation_angle=(-1) * self.rotation_angle,
            base=self.base,
        )


def test_cross_rotation_2d(visualize=False, savefig=False):
    vec0 = np.array([1, 0.3])
    vec1 = np.array([1.0, -1])

    vector_rotation = VectorRotationXd.from_directions(vec0, vec1)

    vec0 /= LA.norm(vec0)
    vec1 /= LA.norm(vec1)
    cross_prod_base = np.cross(vec0, vec1)

    arrow_props = {"head_length": 0.1, "head_width": 0.05}

    vecs_test = [
        [1, -1.2],
        [-1.2, -1],
        [-1.2, 1.3],
    ]

    vecs_rot_list = []
    for ii, vec in enumerate(vecs_test):
        vec_test = np.array(vecs_test[ii])
        vec_test /= LA.norm(vec_test)
        vec_rot = vector_rotation.rotate(vec_test)

        assert np.isclose(
            cross_prod_base, np.cross(vec_test, vec_rot)
        ), "Vectors are not close"

        # For visualization purposes
        vecs_rot_list.append(vec_rot)

    if visualize:
        fig, axs = plt.subplots(2, 2, figsize=(8, 8))

        ax = axs[0, 0]
        vec_1 = vector_rotation.base[:, 0]
        ax.arrow(
            0,
            0,
            vec_1[0],
            vec_1[1],
            color="k",
            **arrow_props,
        )

        vec_perp = vector_rotation.base[:, 1]
        ax.arrow(
            0,
            0,
            vec_perp[0],
            vec_perp[1],
            color="k",
            label="Base",
            **arrow_props,
        )

        ax.arrow(0, 0, vec0[0], vec0[1], color="g", label="Vector 0", **arrow_props)
        ax.arrow(0, 0, vec1[0], vec1[1], color="b", label="Vector 1", **arrow_props)
        ax.legend()

        ax = axs[0, 1]
        axs_test = axs.flatten()[1:]
        for ii, ax in enumerate(axs_test):
            vec_test = vecs_test[ii] / LA.norm(vecs_test[ii])
            ax.arrow(
                0,
                0,
                vec_test[0],
                vec_test[1],
                color="g",
                label="Initial",
                **arrow_props,
            )
            vec_rot = vecs_rot_list[ii]

            ax.arrow(
                0, 0, vec_rot[0], vec_rot[1], color="b", label="Rotated", **arrow_props
            )
            ax.legend()

        for ax in axs.flatten():
            ax.axis("equal")
            ax.set_xlim(-1.1, 1.1)
            ax.set_ylim(-1.1, 1.1)
            ax.grid()
            # ax.legend()

        if savefig:
            figure_name = "rotation_with_perpendicular_basis"
            plt.savefig("figures/" + figure_name + ".png", bbox_inches="tight")


def test_cross_rotation_3d():
    vec_init = np.array([1, 0, 0])
    vec_rot = np.array([0, 1, 0])

    vector_rotation = VectorRotationXd.from_directions(vec_init, vec_rot)

    vec_test = np.array([-1, 0, 0])
    vec_rotated = vector_rotation.rotate(vec_test)
    assert np.allclose(vec_rotated, [0, -1, 0]), "Not correct rotation."

    vec_test = np.array([0, 0, 1])
    vec_rotated = vector_rotation.rotate(vec_test)
    assert np.allclose(vec_rotated, vec_test), "No rotation expected."

    vec_test = np.ones(3)
    vec_test = vec_test / LA.norm(vec_test)
    vec_rotated = vector_rotation.rotate(vec_test)
    assert np.isclose(LA.norm(vec_rotated), 1), "Unit norm expected."


<<<<<<< HEAD
def test_null_rotation():
    vec0 = np.array([1, 0])
    vec1 = np.array([0, 1])
    vector_rotation = VectorRotationXd.from_directions(vec0, vec1)
=======
# def test_null_rotation():
#     vec0 = np.array([0, 0])
#     vec1 = np.array([1, 0])
#     vector_rotation = VectorRotationXd.from_directions(vec0, vec1)
>>>>>>> f7246dc4

#     vector_out = vector_rotation.rotate(np.array([0, 1]))

<<<<<<< HEAD
    # vector_out = vector_rotation.rotate(np.array([1, 0]))
=======
#     vector_out = vector_rotation.rotate(np.array([0, 0]))
#     # vector_out = vector_rotation.rotate(np.array([1, 0]))
>>>>>>> f7246dc4

#     # breakpoint()
#     pass


def test_multi_rotation_array():
    # Rotation from 1 to final
    vector_seq = np.array(
        [
            [1, 0, 0],
            [0, 1, 0],
            [0, 0, 1],
            [-1, 0, 0],
            [0, -1, 0],
        ]
    ).T

    rotation_seq = VectorRotationSequence(vector_seq)
    rotated_vec = rotation_seq.rotate(direction=np.array([1, 0, 0]))
    assert np.allclose(rotated_vec, [0, -1, 0]), "Unexpected rotation."

    rotation_seq = VectorRotationSequence(vector_seq)
    rotated_vec = rotation_seq.rotate_weighted(
        direction=np.array([1, 0, 0]), weights=np.array([0.5, 0.5, 0, 0])
    )
    out_vec = np.array([0, 1, 1]) / np.sqrt(2)
    assert np.allclose(rotated_vec, out_vec), "Not rotated into second plane."


def test_rotation_tree():
    new_tree = VectorRotationTree(root=0, direction=np.array([1, 0]))
    new_tree.add_node(node_id=1, direction=np.array([1, 0]), parent_id=0)


if (__name__) == "__main__":
    plt.close("all")
    # test_cross_rotation_2d(visualize=True, savefig=0)
    # test_cross_rotation_3d()
    # test_multi_rotation_array()

    test_null_rotation()

    # test_rotation_tree()

    print("\nDone with tests.")<|MERGE_RESOLUTION|>--- conflicted
+++ resolved
@@ -559,26 +559,12 @@
     assert np.isclose(LA.norm(vec_rotated), 1), "Unit norm expected."
 
 
-<<<<<<< HEAD
 def test_null_rotation():
     vec0 = np.array([1, 0])
     vec1 = np.array([0, 1])
     vector_rotation = VectorRotationXd.from_directions(vec0, vec1)
-=======
-# def test_null_rotation():
-#     vec0 = np.array([0, 0])
-#     vec1 = np.array([1, 0])
-#     vector_rotation = VectorRotationXd.from_directions(vec0, vec1)
->>>>>>> f7246dc4
 
 #     vector_out = vector_rotation.rotate(np.array([0, 1]))
-
-<<<<<<< HEAD
-    # vector_out = vector_rotation.rotate(np.array([1, 0]))
-=======
-#     vector_out = vector_rotation.rotate(np.array([0, 0]))
-#     # vector_out = vector_rotation.rotate(np.array([1, 0]))
->>>>>>> f7246dc4
 
 #     # breakpoint()
 #     pass
