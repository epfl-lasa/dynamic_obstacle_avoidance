""" Ellipse Obstacle for Obstacle Avoidance and Visualization Purposes. """
# Author Lukas Huber
# Email lukas.huber@epfl.ch
# License BSD

# import warnings
from typing import Optional

import numpy as np
from numpy import linalg as LA

import shapely

from vartools import linalg
from vartools.math import get_intersection_with_circle, IntersectionType

from dynamic_obstacle_avoidance import obstacles


class CuboidXd(obstacles.Obstacle):
    """Cuboid with axes length.
    methods such as `extend_hull_around_reference'."""

    def __init__(self, axes_length: np.ndarray, *args, **kwargs):
        super().__init__(*args, **kwargs)

        self.axes_length = np.array(axes_length)

    @property
    def axes_length(self) -> np.ndarray:
        return self._axes_length

    @axes_length.setter
    def axes_length(self, value: np.ndarray):
        value = np.array(value)

        if any(value <= 0):
            raise ValueError("Zero axes input not tolerated.")
        self._axes_length = value

    @property
    def axes_with_margin(self) -> np.ndarray:
        if self.is_boundary:
            return self._axes_length - 2 * self.margin_absolut
        else:
            return self._axes_length + 2 * self.margin_absolut

    @property
    def semiaxes(self) -> np.ndarray:
        return self._axes_length / 2.0

    @property
    def semiaxes_with_magin(self) -> np.ndarray:
        if self.is_boundary:
            return self._axes_length / 2.0 - self.margin_absolut
        else:
            return self._axes_length / 2.0 + self.margin_absolut

    def get_characteristic_length(self) -> np.ndarray:
        """Get a characeteric (or maximal) length of the obstacle.
        For an ellipse obstacle,the longest axes."""
        return np.prod(self.semiaxes + self.margin_absolut) ** (1 / self.dimension)

    def set_reference_point(self, position: np.ndarray, in_obstacle_frame=True) -> None:
        """Set the reference point"""
        # TODO: this can be portet to the `_base` class
        if self.get_gamma(position=position, in_obstacle_frame=in_obstacle_frame) >= 1:
            raise NotImplementedError(
                "Automatic reference point extension is not implemented."
            )

        if not in_obstacle_frame:
            position = self.pose.transform_position_to_relative(position)

        self._reference_point = position

    def get_reference_point(
        self, in_obstacle_frame: bool = False, in_global_frame: bool = None
    ) -> np.ndarray:
        if in_global_frame is not None:
            # Legacy value
            in_obstacle_frame = not (in_global_frame)

        if not in_obstacle_frame:
            return self.pose.transform_position_from_relative(self._reference_point)
        else:
            return self._reference_point

    def get_shapely(self, semiaxes=None):
        """Get shapely of a standard ellipse."""
        if semiaxes is None:
            semiaxes = self.semiaxes

        position = self.center_position
        orientation_in_degree = self.orientation_in_degree

        cuboid = shapely.geometry.box(
            position[0] - semiaxes[0],
            position[1] - semiaxes[1],
            position[0] + semiaxes[0],
            position[1] + semiaxes[1],
        )

        cuboid = shapely.affinity.rotate(cuboid, orientation_in_degree)

        return cuboid

    def get_boundary_xy(self, in_obstacle_frame: bool = False):
        """Two dimensional xy-values of the boundary -
        shapely is used for the creation"""
        if in_obstacle_frame:
            raise NotImplementedError()

        cuboid = self.get_shapely()
        return cuboid.exterior.xy

    def get_boundary_with_margin_xy(self, in_obstacle_frame: bool = False):
        if in_obstacle_frame:
            raise NotImplementedError()

        cuboid = self.get_shapely(semiaxes=self.semiaxes)
        if self.is_boundary:
            cuboid = cuboid.buffer((-1) * self.margin_absolut)
        else:
            cuboid = cuboid.buffer(self.margin_absolut)

        return cuboid.exterior.xy

    def get_normal_direction(
        self, position, in_obstacle_frame: bool = True, in_global_frame: bool = None
    ):
        if in_global_frame is not None:
            # Legacy value
            in_obstacle_frame = not (in_global_frame)

        if not in_obstacle_frame:
            position = self.pose.transform_position_to_relative(position)

        ind_relevant = np.abs(position) > self.semiaxes

        if not any(ind_relevant):
            # Mirror at the boundary (Take the inverse)
            minimum_factor = max(np.abs(position) / self.semiaxes)

            # gamma = self.get_gamma(
            # position, in_obstacle_frame=True, is_boundary=False, margin_absolut=0)
            position = position / minimum_factor**2
            ind_relevant = np.abs(position) > self.semiaxes

            # return np.ones(position.shape) / position.shape[0]

        normal = np.zeros(position.shape)
        normal[ind_relevant] = position[ind_relevant] - np.copysign(
            self.semiaxes[ind_relevant], position[ind_relevant]
        )

        normal_norm = LA.norm(normal)
        if not normal_norm:
            normal[0] = 1
            normal_norm = 1

        # No normalization chack needed, since at least one axes was relevatn
        normal = normal / LA.norm(normal)

        if not in_obstacle_frame:
            normal = self.pose.transform_direction_from_relative(normal)

        if self.is_boundary:
            normal = (-1) * normal

        return normal

    def get_distance_to_surface(
        self, position, in_obstacle_frame: bool = True, margin_absolut: float = None
    ):
        if not in_obstacle_frame:
            position = self.pose.transform_position_to_relative(position)

        if margin_absolut is None:
            margin_absolut = self.margin_absolut

        relative_position = np.abs(position) - self.semiaxes

        if any(relative_position > 0):
            # Corner case is treated separately
            relative_position = np.maximum(relative_position, 0)
            distance = LA.norm(relative_position)

            if distance > margin_absolut:
                return distance - margin_absolut

            distance = margin_absolut - distance

        else:
            distance = margin_absolut + (-1) * np.max(relative_position)

        # Case: within margin but outside boundary -> edges have to be rounded
        pos_norm = LA.norm(position)

        # Negative distance [0, -1] beacuse inside
        return (-1) * distance / (pos_norm + distance)

        # relative_position = relative_position / (self.semiaxes + self.margin_absolut)
        # return np.max(relative_position) - self.margin_absolut

    def get_gamma(
        self,
        position,
        in_obstacle_frame: bool = True,
        in_global_frame: bool = None,
        margin_absolut=None,
        is_boundary=None,
    ):
        if in_global_frame is not None:
            in_obstacle_frame = not (in_global_frame)

        distance_surface = self.get_distance_to_surface(
            position=position,
            in_obstacle_frame=in_obstacle_frame,
            margin_absolut=margin_absolut,
        )

        # Allow to have various behavior
        distance_surface = distance_surface * self.distance_scaling

        is_boundary = is_boundary or self.is_boundary
        if distance_surface < 0:
            # or (distance_surface > 0  and not is_boundary)):
            self.boundary_power_factor = 1
            distance_center = LA.norm(position)
            gamma = distance_center / (distance_center - distance_surface)

            # print("gamma boundary", gamma)
            gamma = (1 - gamma) ** self.boundary_power_factor

            # print("gamma boundary", gamma)
            # breakpoint()

        else:
            gamma = distance_surface * self.distance_scaling + 1

        if is_boundary:
            gamma = 1 / gamma

        return gamma

    def get_point_on_surface(
        self,
        position,
        in_obstacle_frame: bool = True,
        in_global_frame: bool = None,
        margin_absolut: bool = None,
    ):
        if in_global_frame is not None:
            # Legacy value
            in_obstacle_frame = not (in_global_frame)

        if not in_obstacle_frame:
            position = self.pose.transform_position_to_relative(position)

        if margin_absolut is None:
            semiaxes = self.semiaxes_with_magin
        else:
            semiaxes = self.semiaxes + margin_absolut

        cube_position = position / semiaxes

        ind_max = np.argmax(cube_position)

        return position * semiaxes[ind_max] / position[ind_max]

    def get_local_radius(
        self,
        position: np.ndarray,
        in_relative_frame: bool = True,
        in_global_frame: Optional[bool] = None,
        margin_absolut: Optional[float] = None,
    ) -> float:
        if in_global_frame is not None:
            in_relative_frame = not (in_global_frame)

        if not in_relative_frame:
            in_relative_frame = True
            position = self.pose.transform_position_to_relative(position)

        surface_point = self.get_point_on_surface(
            position=position,
            in_obstacle_frame=in_relative_frame,
            margin_absolut=margin_absolut,
        )

        return LA.norm(surface_point)

    def get_intersection_with_surface(
        self,
        start_position: np.ndarray,
        direction: np.ndarray,
        in_global_frame: bool = False,
        intersection_type=IntersectionType.CLOSE,
    ) -> Optional[np.ndarray]:
        if in_global_frame:
            start_position = self.pose.transform_position_to_relative(start_position)
            direction = self.pose.transform_direction_to_relative(direction)

        positive_plane_intersect = (
            0.5 * self.axes_with_margin - start_position
        ) / direction
        negative_plane_intersect = (
            -0.5 * self.axes_with_margin - start_position
        ) / direction

<<<<<<< HEAD
        if self.get_gamma(start_position, in_global_frame=False) > 1:
            if np.dot(direction, start_position) > 0:
                positive_plane_intersect = (-1) * positive_plane_intersect
                negative_plane_intersect = (-1) * negative_plane_intersect

            breakpoint()
            if not np.all(positive_plane_intersect > negative_plane_intersect):
                return None
            all_intersections = np.hstack(
                (negative_plane_intersect, positive_plane_intersect)
            )
            # Is outside of the obstacle - we neglect the direction
            # all_intersects = np.abs(all_intersect)
            if intersection_type == IntersectionType.BOTH:
                min_dist = np.max(np.min(negative_plane_intersect, axis=0))
                max_dist = np.min(np.max(negative_plane_intersect, axis=0))
=======
        all_intersect = np.vstack((positive_plane_intersect, negative_plane_intersect))

        if self.get_gamma(start_position, in_global_frame=False) > 1:
            breakpoint()  # TODO (!)
            # Is outside of the obstacle - we neglect the direction
            all_intersects = np.abs(all_intersect)
            if intersection_type == IntersectionType.BOTH:
                min_dist = np.min(all_intersects)
                max_dist = np.max(all_intersects)
>>>>>>> 53232432

                pos_min = start_position + min_dist * direction
                pos_max = start_position + max_dist * direction
                if in_global_frame:
                    pos_min = self.pose.transform_position_from_relative(pos_min)
                    pos_max = self.pose.transform_position_from_relative(pos_max)
                return np.hstack((pos_min, pos_max)).T

            if intersection_type == IntersectionType.CLOSE:
<<<<<<< HEAD
                distance = np.max(np.min(negative_plane_intersect, axis=0))

            elif intersection_type == IntersectionType.FAR:
                distance = np.min(np.max(negative_plane_intersect, axis=0))
=======
                distance = np.min(all_intersects)

            elif intersection_type == IntersectionType.FAR:
                distance = np.max(all_intersects)
>>>>>>> 53232432

            position = start_position + distance * direction
            if in_global_frame:
                return self.pose.transform_position_from_relative(position)
            return position

<<<<<<< HEAD
        all_intersections = np.vstack(
            (negative_plane_intersect, positive_plane_intersect)
        )
        pos_ind = all_intersections >= 0
        positive_intersect = all_intersections[pos_ind]
        negative_intersect = all_intersections[np.logical_not(pos_ind)]
=======
        pos_ind = all_intersect >= 0
        positive_intersect = all_intersect[pos_ind]
        negative_intersect = all_intersect[np.logical_not(pos_ind)]
>>>>>>> 53232432
        # Else: we are inside the obstacle
        if intersection_type == IntersectionType.BOTH:
            min_dist = np.min(negative_intersect)
            max_dist = np.max(positive_intersect)

            pos_min = start_position + min_dist * direction
            pos_max = start_position + max_dist * direction
            if in_global_frame:
                pos_min = self.pose.transform_position_from_relative(pos_min)
                pos_max = self.pose.transform_position_from_relative(pos_max)
            return np.hstack((pos_min, pos_max)).T

        if intersection_type == IntersectionType.FAR:
            distance = np.max(negative_intersect)

        elif intersection_type == IntersectionType.CLOSE:
            distance = np.min(positive_intersect)

        position = start_position + distance * direction
        if in_global_frame:
            return self.pose.transform_position_from_relative(position)
        return position


def test_cube_intersection():
    """Intersection test in 2D"""
<<<<<<< HEAD
    cube = CuboidXd(center_position=np.array([0, 0]), axes_length=np.array([5.0, 1]))

    # Position 1
    position = np.array([1.0, 0])
    direction = np.array([-1.0, -1])
=======
    cube = CuboidXd(center_position=np.array([0, 0]), axes_length=np.array([5, 1]))

    # Position 1
    position = np.array([1, 0])
    direction = np.array([-1, -1])
>>>>>>> 53232432

    intersection = cube.get_intersection_with_surface(
        start_position=position,
        direction=direction,
        in_global_frame=True,
        intersection_type=IntersectionType.CLOSE,
    )
    assert intersection[1] == -0.5

    intersection = cube.get_intersection_with_surface(
        start_position=position,
        direction=direction,
        in_global_frame=True,
        intersection_type=IntersectionType.FAR,
    )
    assert intersection[1] == 0.5

    # Position 2
<<<<<<< HEAD
    position = np.array([0.0, 1.0])
=======
    position = np.array([2, 0])
>>>>>>> 53232432
    direction = np.array([-1, -1])
    intersection = cube.get_intersection_with_surface(
        start_position=position,
        direction=direction,
        in_global_frame=True,
        intersection_type=IntersectionType.CLOSE,
    )
<<<<<<< HEAD
    breakpoint()
    # assert intersection[1] == 0.5
=======
    assert intersection[1] == 0.5
>>>>>>> 53232432

    intersection = cube.get_intersection_with_surface(
        start_position=position,
        direction=direction,
        in_global_frame=True,
        intersection_type=IntersectionType.FAR,
    )
<<<<<<< HEAD
    breakpoint()
=======
>>>>>>> 53232432
    assert intersection[1] == -0.5


if (__name__) == "__main__":
    test_cube_intersection()<|MERGE_RESOLUTION|>--- conflicted
+++ resolved
@@ -309,7 +309,6 @@
             -0.5 * self.axes_with_margin - start_position
         ) / direction
 
-<<<<<<< HEAD
         if self.get_gamma(start_position, in_global_frame=False) > 1:
             if np.dot(direction, start_position) > 0:
                 positive_plane_intersect = (-1) * positive_plane_intersect
@@ -326,17 +325,6 @@
             if intersection_type == IntersectionType.BOTH:
                 min_dist = np.max(np.min(negative_plane_intersect, axis=0))
                 max_dist = np.min(np.max(negative_plane_intersect, axis=0))
-=======
-        all_intersect = np.vstack((positive_plane_intersect, negative_plane_intersect))
-
-        if self.get_gamma(start_position, in_global_frame=False) > 1:
-            breakpoint()  # TODO (!)
-            # Is outside of the obstacle - we neglect the direction
-            all_intersects = np.abs(all_intersect)
-            if intersection_type == IntersectionType.BOTH:
-                min_dist = np.min(all_intersects)
-                max_dist = np.max(all_intersects)
->>>>>>> 53232432
 
                 pos_min = start_position + min_dist * direction
                 pos_max = start_position + max_dist * direction
@@ -346,35 +334,23 @@
                 return np.hstack((pos_min, pos_max)).T
 
             if intersection_type == IntersectionType.CLOSE:
-<<<<<<< HEAD
                 distance = np.max(np.min(negative_plane_intersect, axis=0))
 
             elif intersection_type == IntersectionType.FAR:
                 distance = np.min(np.max(negative_plane_intersect, axis=0))
-=======
-                distance = np.min(all_intersects)
-
-            elif intersection_type == IntersectionType.FAR:
-                distance = np.max(all_intersects)
->>>>>>> 53232432
 
             position = start_position + distance * direction
             if in_global_frame:
                 return self.pose.transform_position_from_relative(position)
             return position
 
-<<<<<<< HEAD
         all_intersections = np.vstack(
             (negative_plane_intersect, positive_plane_intersect)
         )
         pos_ind = all_intersections >= 0
         positive_intersect = all_intersections[pos_ind]
         negative_intersect = all_intersections[np.logical_not(pos_ind)]
-=======
-        pos_ind = all_intersect >= 0
-        positive_intersect = all_intersect[pos_ind]
-        negative_intersect = all_intersect[np.logical_not(pos_ind)]
->>>>>>> 53232432
+
         # Else: we are inside the obstacle
         if intersection_type == IntersectionType.BOTH:
             min_dist = np.min(negative_intersect)
@@ -401,19 +377,11 @@
 
 def test_cube_intersection():
     """Intersection test in 2D"""
-<<<<<<< HEAD
     cube = CuboidXd(center_position=np.array([0, 0]), axes_length=np.array([5.0, 1]))
 
     # Position 1
     position = np.array([1.0, 0])
     direction = np.array([-1.0, -1])
-=======
-    cube = CuboidXd(center_position=np.array([0, 0]), axes_length=np.array([5, 1]))
-
-    # Position 1
-    position = np.array([1, 0])
-    direction = np.array([-1, -1])
->>>>>>> 53232432
 
     intersection = cube.get_intersection_with_surface(
         start_position=position,
@@ -432,11 +400,7 @@
     assert intersection[1] == 0.5
 
     # Position 2
-<<<<<<< HEAD
     position = np.array([0.0, 1.0])
-=======
-    position = np.array([2, 0])
->>>>>>> 53232432
     direction = np.array([-1, -1])
     intersection = cube.get_intersection_with_surface(
         start_position=position,
@@ -444,12 +408,9 @@
         in_global_frame=True,
         intersection_type=IntersectionType.CLOSE,
     )
-<<<<<<< HEAD
-    breakpoint()
+
     # assert intersection[1] == 0.5
-=======
     assert intersection[1] == 0.5
->>>>>>> 53232432
 
     intersection = cube.get_intersection_with_surface(
         start_position=position,
@@ -457,10 +418,6 @@
         in_global_frame=True,
         intersection_type=IntersectionType.FAR,
     )
-<<<<<<< HEAD
-    breakpoint()
-=======
->>>>>>> 53232432
     assert intersection[1] == -0.5
 
 
