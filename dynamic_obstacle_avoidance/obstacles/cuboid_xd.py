""" Ellipse Obstacle for Obstacle Avoidance and Visualization Purposes. """
# Author Lukas Huber
# Email lukas.huber@epfl.ch
# License BSD

# import warnings
from typing import Optional

import math

import numpy as np
<<<<<<< HEAD

# from numpy import linalg
=======
>>>>>>> 94684144
from numpy import linalg as LA

import shapely

# from vartools import linalg
from vartools.math import get_intersection_with_circle, IntersectionType

from dynamic_obstacle_avoidance import obstacles


class CuboidXd(obstacles.Obstacle):
    """Cuboid with axes length.
    methods such as `extend_hull_around_reference'."""

    def __init__(self, axes_length: np.ndarray, *args, **kwargs):
        super().__init__(*args, **kwargs)

        self.axes_length = np.array(axes_length)

    @property
    def axes_length(self) -> np.ndarray:
        return self._axes_length

    @axes_length.setter
    def axes_length(self, value: np.ndarray):
        value = np.array(value)

        if any(value <= 0):
            raise ValueError("Zero axes input not tolerated.")
        self._axes_length = value

    @property
    def axes_with_margin(self) -> np.ndarray:
        if self.is_boundary:
            return self._axes_length - 2 * self.margin_absolut
        else:
            return self._axes_length + 2 * self.margin_absolut

    @property
    def semiaxes(self) -> np.ndarray:
        return self._axes_length / 2.0

    @property
    def semiaxes_with_magin(self) -> np.ndarray:
        if self.is_boundary:
            return self._axes_length / 2.0 - self.margin_absolut
        else:
            return self._axes_length / 2.0 + self.margin_absolut

    def get_characteristic_length(self) -> np.ndarray:
        """Get a characeteric (or maximal) length of the obstacle.
        For an ellipse obstacle,the longest axes."""
        return np.prod(self.semiaxes + self.margin_absolut) ** (1 / self.dimension)

    def set_reference_point(
        self,
        position: np.ndarray,
        in_global_frame: bool = False,
        in_obstacle_frame: Optional[bool] = None,
    ) -> None:
        """Set the reference point"""
        # TODO: this can be portet to the `_base` class
        if in_obstacle_frame is None:
            in_obstacle_frame = not in_global_frame

        if self.get_gamma(position=position, in_obstacle_frame=in_obstacle_frame) >= 1:
            raise NotImplementedError(
                "Automatic reference point extension is not implemented."
            )

        if in_global_frame:
            position = self.pose.transform_position_to_relative(position)

        self._reference_point = position

    def get_shapely(self, semiaxes=None):
        """Get shapely of a standard ellipse."""
        if semiaxes is None:
            semiaxes = self.semiaxes

        position = self.center_position
        orientation_in_degree = self.orientation_in_degree

        cuboid = shapely.geometry.box(
            position[0] - semiaxes[0],
            position[1] - semiaxes[1],
            position[0] + semiaxes[0],
            position[1] + semiaxes[1],
        )

        cuboid = shapely.affinity.rotate(cuboid, orientation_in_degree)

        return cuboid

    def get_boundary_xy(self, in_obstacle_frame: bool = False):
        """Two dimensional xy-values of the boundary -
        shapely is used for the creation"""
        if in_obstacle_frame:
            raise NotImplementedError()

        cuboid = self.get_shapely()
        return cuboid.exterior.xy

    def get_boundary_with_margin_xy(self, in_obstacle_frame: bool = False):
        if in_obstacle_frame:
            raise NotImplementedError()

        cuboid = self.get_shapely(semiaxes=self.semiaxes)
        if self.is_boundary:
            cuboid = cuboid.buffer((-1) * self.margin_absolut)
        else:
            cuboid = cuboid.buffer(self.margin_absolut)

        return cuboid.exterior.xy

    def get_normal_direction(
        self, position, in_obstacle_frame: bool = True, in_global_frame: bool = None
    ):
        if in_global_frame is not None:
            # Legacy value
            in_obstacle_frame = not (in_global_frame)

        if not in_obstacle_frame:
            # Do everything in local frame
            position = self.pose.transform_position_to_relative(position)

        ind_relevant = np.abs(position) > self.semiaxes

        if np.isclose(self.get_gamma(position, in_global_frame=False), 1.0):
            ind_close = np.isclose(np.abs(position), self.axes_with_margin * 0.5)

            if not np.any(ind_close):
                normal = np.abs(position) - self.axes_with_margin * 0.5
                normal = np.copysign(normal / LA.norm(normal), normal, position)
<<<<<<< HEAD
                breakpoint()
=======

>>>>>>> 94684144
            else:
                normal = np.copysign((ind_close / LA.norm(ind_close)), position)

            if self.is_boundary:
                normal = (-1) * normal

            if in_obstacle_frame:
                return normal
            else:
                return self.pose.transform_direction_from_relative(normal)

        if not any(ind_relevant):
            # Mirror at the boundary (Take the inverse)
            minimum_factor = max(np.abs(position) / self.semiaxes)

            # gamma = self.get_gamma(
            # position, in_obstacle_frame=True, is_boundary=False, margin_absolut=0)
            position = position / minimum_factor**2
            ind_relevant = np.abs(position) > self.semiaxes

            # return np.ones(position.shape) / position.shape[0]

        normal = np.zeros(position.shape)
        normal[ind_relevant] = position[ind_relevant] - np.copysign(
            self.semiaxes[ind_relevant], position[ind_relevant]
        )

        normal_norm = LA.norm(normal)
        if not normal_norm:
            normal[0] = 1.0
        else:
            # No normalization chack needed, since at least one axes was relevatn
            normal = normal / normal_norm

        if not in_obstacle_frame:
            normal = self.pose.transform_direction_from_relative(normal)

        if np.any(np.isnan(normal)):
            breakpoint()

        if self.is_boundary:
            return (-1) * normal

        return normal

    def get_distance_to_surface(
        self, position, in_obstacle_frame: bool = True, margin_absolut: float = None
    ):
        if not in_obstacle_frame:
            position = self.pose.transform_position_to_relative(position)

        if margin_absolut is None:
            margin_absolut = self.margin_absolut

        relative_position = np.abs(position) - self.semiaxes

        if any(relative_position > 0):
            # Corner case is treated separately
            relative_position = np.maximum(relative_position, 0)
            distance = LA.norm(relative_position)

            if distance > margin_absolut:
                return distance - margin_absolut

            distance = margin_absolut - distance

        else:
            distance = margin_absolut + (-1) * np.max(relative_position)

        # Case: within margin but outside boundary -> edges have to be rounded
        pos_norm = LA.norm(position)

        # Negative distance [0, -1] beacuse inside
        return (-1) * distance / (pos_norm + distance)

        # relative_position = relative_position / (self.semiaxes + self.margin_absolut)
        # return np.max(relative_position) - self.margin_absolut

    def get_gamma(
        self,
        position,
        in_obstacle_frame: bool = True,
        in_global_frame: Optional[bool] = None,
        margin_absolut=None,
        is_boundary=None,
    ):
        if in_global_frame is not None:
            in_obstacle_frame = not (in_global_frame)

        distance_surface = self.get_distance_to_surface(
            position=position,
            in_obstacle_frame=in_obstacle_frame,
            margin_absolut=margin_absolut,
        )

        # Allow to have various behavior
        distance_surface = distance_surface * self.distance_scaling

        is_boundary = is_boundary or self.is_boundary
        if distance_surface < 0:
            # or (distance_surface > 0  and not is_boundary)):
            self.boundary_power_factor = 1
            distance_center = LA.norm(position)
            gamma = distance_center / (distance_center - distance_surface)

            # gamma = distance_center / (distance_center - distance_surface)

            # print("gamma boundary", gamma)
            # gamma = (1 - gamma) ** self.boundary_power_factor
            gamma = gamma**self.boundary_power_factor

        else:
            gamma = distance_surface * self.distance_scaling + 1

        if is_boundary:
            return 1 / gamma

        return gamma

    def get_point_on_surface(
        self,
        position: np.ndarray,
        in_obstacle_frame: bool = True,
        in_global_frame: Optional[bool] = None,
        margin_absolut: Optional[float] = None,
    ) -> np.ndarray:
        if in_global_frame is not None:
            # Legacy value
            in_obstacle_frame = not (in_global_frame)

        if not in_obstacle_frame:
            position = self.pose.transform_position_to_relative(position)

        if margin_absolut is None:
            semiaxes = self.semiaxes_with_magin
        else:
            semiaxes = self.semiaxes + margin_absolut

        if not LA.norm(position):
            # At the center
            surface_point = np.zeros(self.dimension)
            surface_point[0] = semiaxes[0]
            if not in_obstacle_frame:
                return self.pose.transform_position_from_relative(surface_point)
            return surface_point

        cube_position = position / semiaxes
        ind_max = np.argmax(np.abs(cube_position))

        surface_point = position * semiaxes[ind_max] / position[ind_max]
        if not in_obstacle_frame:
            return self.pose.transform_position_from_relative(surface_point)
        return surface_point

    def get_local_radius(
        self,
        position: np.ndarray,
        in_relative_frame: bool = True,
        in_global_frame: Optional[bool] = None,
        margin_absolut: Optional[float] = None,
    ) -> float:
        if in_global_frame is not None:
            in_relative_frame = not (in_global_frame)

        if not in_relative_frame:
            in_relative_frame = True
            position = self.pose.transform_position_to_relative(position)

        surface_point = self.get_point_on_surface(
            position=position,
            in_obstacle_frame=in_relative_frame,
            margin_absolut=margin_absolut,
        )
        # if np.isnan(LA.norm(surface_point)):
        #     breakpoint()
        return LA.norm(surface_point)

    def get_intersection_with_surface(
        self,
        start_position: np.ndarray,
        direction: np.ndarray,
        in_global_frame: bool = False,
        intersection_type=IntersectionType.CLOSE,
    ) -> Optional[np.ndarray]:
        if in_global_frame:
            start_position = self.pose.transform_position_to_relative(start_position)
            direction = self.pose.transform_direction_to_relative(direction)

        positive_plane_intersect = (
            0.5 * self.axes_with_margin - start_position
        ) / direction
        negative_plane_intersect = (
            -0.5 * self.axes_with_margin - start_position
        ) / direction

        if self.get_gamma(start_position, in_global_frame=False) > 1:
            if (
                np.dot(
                    direction / self.axes_with_margin,
                    start_position / self.axes_with_margin,
                )
                > 0
            ):
                direction = (-1) * direction
                positive_plane_intersect = (-1) * positive_plane_intersect
                negative_plane_intersect = (-1) * negative_plane_intersect

            all_intersections = np.vstack(
                (negative_plane_intersect, positive_plane_intersect)
            )
            # Is outside of the obstacle - we neglect the direction
            # all_intersects = np.abs(all_intersect)
            if intersection_type == IntersectionType.BOTH:
                min_dist = np.max(np.min(all_intersections, axis=0))
                pos_min = start_position + min_dist * direction

                if self.get_gamma(pos_min, in_global_frame=False) < (1 - 1e-6):
                    # Include numerical errors => set Gamma slightly lower than 1
                    return None

                max_dist = np.min(np.max(all_intersections, axis=0))

                pos_max = start_position + max_dist * direction
                if in_global_frame:
                    pos_min = self.pose.transform_position_from_relative(pos_min)
                    pos_max = self.pose.transform_position_from_relative(pos_max)
                return np.hstack((pos_min, pos_max)).T

            if intersection_type == IntersectionType.CLOSE:
                distance = np.max(np.min(all_intersections, axis=0))

            elif intersection_type == IntersectionType.FAR:
                distance = np.min(np.max(all_intersections, axis=0))

            position = start_position + distance * direction
            if self.get_gamma(position, in_global_frame=False) < (1 - 1e-6):
                # Include numerical errors => set Gamma slightly lower than 1
                return None

            if in_global_frame:
                return self.pose.transform_position_from_relative(position)
            return position

        all_intersections = np.vstack(
            (negative_plane_intersect, positive_plane_intersect)
        )
        pos_ind = all_intersections >= 0
        positive_intersect = all_intersections[pos_ind]
        negative_intersect = all_intersections[np.logical_not(pos_ind)]

        # Else: we are inside the obstacle
        if intersection_type == IntersectionType.BOTH:
            min_dist = np.min(negative_intersect)
            max_dist = np.max(positive_intersect)

            pos_min = start_position + min_dist * direction
            pos_max = start_position + max_dist * direction
            if in_global_frame:
                pos_min = self.pose.transform_position_from_relative(pos_min)
                pos_max = self.pose.transform_position_from_relative(pos_max)
            return np.hstack((pos_min, pos_max)).T

        if intersection_type == IntersectionType.FAR:
            distance = np.max(negative_intersect)

        elif intersection_type == IntersectionType.CLOSE:
            distance = np.min(positive_intersect)

        position = start_position + distance * direction
        if in_global_frame:
            return self.pose.transform_position_from_relative(position)
        return position


def test_cube_intersection():
    """Intersection test in 2D"""
    cube = CuboidXd(center_position=np.array([0, 0]), axes_length=np.array([5.0, 1]))

    # Position 1
    position = np.array([1.0, 0])
    direction = np.array([-1.0, -1])

    intersection = cube.get_intersection_with_surface(
        start_position=position,
        direction=direction,
        in_global_frame=True,
        intersection_type=IntersectionType.CLOSE,
    )
    assert intersection[1] == -0.5

    intersection = cube.get_intersection_with_surface(
        start_position=position,
        direction=direction,
        in_global_frame=True,
        intersection_type=IntersectionType.FAR,
    )
    assert intersection[1] == 0.5

    # Position 2
    position = np.array([0.0, 1.0])
    direction = np.array([-1, -1])
    intersection = cube.get_intersection_with_surface(
        start_position=position,
        direction=direction,
        in_global_frame=True,
        intersection_type=IntersectionType.CLOSE,
    )

    assert intersection[1] == 0.5

    intersection = cube.get_intersection_with_surface(
        start_position=position,
        direction=direction,
        in_global_frame=True,
        intersection_type=IntersectionType.FAR,
    )
    assert intersection[1] == -0.5


def test_cube_outside_position():
    position = np.array([0.55555556, -0.55555556])
    direction = np.array([-0.55555556, -0.94444444])

    cube = CuboidXd(center_position=np.array([0, 0]), axes_length=np.array([1.0, 4.0]))

    intersection = cube.get_intersection_with_surface(
        start_position=position,
        direction=direction,
        in_global_frame=True,
        intersection_type=IntersectionType.CLOSE,
    )

    assert intersection[0] == 0.5
    assert (
        intersection[1] < position[1] and intersection[1] > -0.5 * cube.axes_length[1]
    )

    position = np.array([2.2413793103448283, -5.0])
    direction = np.array([-2.2413793103448283, 6.5])
    intersection = cube.get_intersection_with_surface(
        start_position=position,
        direction=direction,
        in_global_frame=True,
        intersection_type=IntersectionType.CLOSE,
    )
    assert np.isclose(intersection[0], 0.5)

    position = np.array([-0.5172413793103443, -3.9655172413793105])
    direction = np.array([0.5172413793103443, 5.4655172413793105])
    intersection = cube.get_intersection_with_surface(
        start_position=position,
        direction=direction,
        in_global_frame=True,
        intersection_type=IntersectionType.CLOSE,
    )
    assert np.isclose(intersection[1], -2)


def test_normal_direction():
    # Evaluate surface point just on boundary
    cube = CuboidXd(center_position=np.array([0, 0]), axes_length=np.array([1.0, 4.0]))
    position = np.array([-0.5, 1.513157894736842])
    normal = cube.get_normal_direction(position, in_global_frame=True)
    reference = cube.get_reference_direction(position, in_global_frame=True)
    assert np.dot(normal, reference) < 0.0  # Redundant but nice to understand

    # Simple cubic-cube
    cube = CuboidXd(center_position=np.array([0, 0]), axes_length=np.array([1.0, 1.0]))
    position = np.array([2, 0])
    normal = cube.get_normal_direction(position, in_global_frame=True)
    reference = cube.get_reference_direction(position, in_global_frame=True)
    assert np.allclose(normal, [1.0, 0])
    assert np.allclose(reference, [-1.0, 0])
    assert np.dot(normal, reference) < 0.0  # Redundant but nice to understand


def test_surface_position():
    position = np.array([-1.0, 0])

    cube = CuboidXd(
        center_position=np.array([0.0, 0.0]),
        orientation=0.0,
        axes_length=np.array([0.4, 0.7]),
    )
    surf_point = cube.get_point_on_surface(position, in_obstacle_frame=True)
    assert np.allclose(surf_point, [0.2, 0])


def test_normal_direction():
    position = np.array([-4.239800261245738, -2.5311849573737155])
    cube = CuboidXd(
        center_position=np.array([-4.906512403591768, -1.8412917602246444]),
        axes_length=np.array([0.7, 0.6]),
        margin_absolut=0.5,
    )

    normal = cube.get_normal_direction(position, in_global_frame=True)
    assert not np.any(np.isnan(normal))

    position = np.array([-0.6898931971490712, -0.6667121423460305])
    gamma = cube.get_gamma(position, in_global_frame=False)
    assert math.isclose(gamma, 1, abs_tol=1e-3)


def test_simple_cuboid_with_margin():
    cube = CuboidXd(
        center_position=np.array([0.0, 0]),
        axes_length=np.array([2.0, 2.0]),
        margin_absolut=1.0,
    )

    position = np.array([1.9, -1.9])
    normal = cube.get_normal_direction(position, in_global_frame=True)
    assert np.all(np.isclose(normal, np.array([1, -1]) / np.sqrt(2)))


def test_3d_cube_far_away():
    cube = CuboidXd(
        center_position=np.zeros(3),
        axes_length=np.array([0.19] * 3),
        linear_velocity=np.zeros(3),
        margin_absolut=0.12,
        distance_scaling=10.0,
    )

    position = np.array([2.3, -1.8, 2.4])
    normal = cube.get_normal_direction(position)
    gamma = cube.get_gamma(position)

    assert gamma > 10
    assert normal[0] > 0 and normal[1] < 1 and normal[2] > 0


if (__name__) == "__main__":
    test_cube_intersection()
    test_cube_outside_position()
    test_normal_direction()
    test_surface_position()
    test_normal_direction()
    test_simple_cuboid_with_margin()
    test_3d_cube_far_away()<|MERGE_RESOLUTION|>--- conflicted
+++ resolved
@@ -9,11 +9,8 @@
 import math
 
 import numpy as np
-<<<<<<< HEAD
 
 # from numpy import linalg
-=======
->>>>>>> 94684144
 from numpy import linalg as LA
 
 import shapely
@@ -148,11 +145,6 @@
             if not np.any(ind_close):
                 normal = np.abs(position) - self.axes_with_margin * 0.5
                 normal = np.copysign(normal / LA.norm(normal), normal, position)
-<<<<<<< HEAD
-                breakpoint()
-=======
-
->>>>>>> 94684144
             else:
                 normal = np.copysign((ind_close / LA.norm(ind_close)), position)
 
