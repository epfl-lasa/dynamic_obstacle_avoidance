#!/USSR/bin/python3.9
"""
Test script for obstacle avoidance algorithm - specifically the normal function evaluation
"""
import unittest

from math import pi

import numpy as np
import sympy

from robot_avoidance.model_robot import RobotArm2D, ModelRobot2D
from robot_avoidance.analytic_evaluation_jacobian import _get_sympy_transformation_matrix

class TestAnalyticalFunctionEvaluation(unittest.TestCase):
    def test_similarity_of_analytic_and_numerical_rotation_matr(self, visualize=False):
        """Test the forward transform-matrix for different joint-state configurations."""
        my_robot = ModelRobot2D()

        initial_pos_list = [
            [30, -10, -20, 30],
            [10, 20, 30, 30],
            [10, -60, 130, 30],
            [90, 120, 170, -30],
        ]

        for initial_pos in initial_pos_list:
            initial_pos = np.array(initial_pos)
            my_robot.set_joint_state(initial_pos, input_unit="deg")

            trafo_matr = _get_sympy_transformation_matrix(my_robot)
            init_pose = my_robot._joint_state
            for ii in range(init_pose.shape[0]):
                qq = sympy.symbols("qq[" + str(ii) + "]")
                trafo_matr = trafo_matr.subs(qq, init_pose[ii])
                ll = sympy.symbols("ll[" + str(ii) + "]")
                trafo_matr = trafo_matr.subs(ll, my_robot._link_lengths[ii])

            trafo_matr_eval = np.round(np.array(trafo_matr.evalf()).astype(float), 3)
            position_analytical = trafo_matr_eval[:2, -1]

            my_robot.set_joint_state(initial_pos, input_unit="deg")
            ee_pos0 = my_robot.get_ee_in_base()

            if visualize:
                import matplotlib.pyplot as plt

                x_lim = [-0.2, 4.5]
                y_lim = [-4, 4]
                fig, ax = plt.subplots(1, 1, figsize=(6, 5))
                my_robot.draw_robot(ax=ax)

            # print(f"{position_analytical=}")
            # print(f"{ee_pos0=}")
            self.assertTrue(
                np.allclose(ee_pos0, position_analytical, rtol=1e-2),
                "Analytical & numerical Transformation are not close to each other...",
            )
        # print("Test for analyitical vs. numerical transform is done.")

    def test_jacobian_comparison(self, visualize=False):
        """Use Jacobian for evluation of velocity"""
        x_lim = [-0.2, 4.5]
        y_lim = [-4, 4]

        my_robot = ModelRobot2D()

        delta_time = 0.00001
        initial_pos_list = [
            [0, -10, -20, 10],
            [10, -80, 110, 30],
        ]

        joint_velocity_list = [[0, 20, 10, 10], [31, 90, -10, 30]]

        for initial_pos, joint_velocity in zip(initial_pos_list, joint_velocity_list):
            initial_pos = np.array(initial_pos)
            joint_velocity = np.array(joint_velocity)

            my_robot.set_joint_state(initial_pos, input_unit="deg")
            ee_pos0 = my_robot.get_ee_in_base()
            ee_vel_and_rotation = my_robot.get_ee_velocity(joint_velocity)

            ee_delta_dist = delta_time * ee_vel_and_rotation[:2]

            if visualize:
                fig, axs = plt.subplots(1, 2, figsize=(12, 7.5))
                ax = axs[0]
                ax.set_xlim(x_lim)
                ax.set_ylim(y_lim)
                ax.arrow(
                    ee_pos0[0],
                    ee_pos0[1],
                    ee_delta_dist[0],
                    ee_delta_dist[1],
                    color="#808080",
                    head_width=0.1,
                )
                ax.set_aspect("equal", adjustable="box")
                my_robot.draw_robot(ax=ax)

            my_robot.update_state(
                joint_velocity_control=joint_velocity,
                delta_time=delta_time,
                # input_unit='deg',
            )
            ee_pos1 = my_robot.get_ee_in_base()

<<<<<<< HEAD
            # TODO: check jacbian...
            # self.assertTrue(np.allclose(ee_delta_dist, ee_pos1-ee_pos0, rtol=1e-2),
                            # "jacobian result unexpectedly large.")
                            
=======
            self.assertTrue(
                np.allclose(ee_delta_dist, ee_pos1 - ee_pos0, rtol=1e-2),
                "jacobian result unexpectedly large.",
            )
>>>>>>> a78c300b
            # print('ee_delta_dist', ee_delta_dist)
            # print('ee_pos -> delta_dist', ee_pos1-ee_pos0)

            if visualize:
                ax = axs[1]
                ax.set_xlim(x_lim)
                ax.set_ylim(y_lim)
                ax.set_aspect("equal", adjustable="box")
                my_robot.draw_robot(ax=ax)

    def test_forward_kinematics(self, visualize=False):
        # Assumption of already created jacobian
        from robot_avoidance.jacobians.robot_arm_3link import _get_jacobian

        my_robot = RobotArm2D(link_lengths=np.array([1, 1, 1]))
        my_robot.set_joint_state(np.array([90, 0, 0]), input_unit="deg")

        my_robot.name = "robot_arm_3link"
        my_robot.set_jacobian(function=_get_jacobian)

        for level in range(my_robot.n_joints + 1):
            joint_vel_0 = pi
            joint_velocity = np.array([joint_vel_0, 0, 0])
            relative_point_position = 0.0

            pos = my_robot.get_joint_in_base(level, relative_point_position)
<<<<<<< HEAD
            vel = my_robot.get_cartesian_vel_from_joint_velocity_on_link(
                joint_velocity, level, relative_point_position)
=======
            vel = my_robot.get_joint_vel_at_linklevel_and_position(
                joint_velocity, level, relative_point_position
            )
>>>>>>> a78c300b

            perp_vel = np.array([-pos[1], pos[0]]) * joint_vel_0

            self.assertTrue(np.allclose(perp_vel, vel))

        if visualize:
            fig, ax = plt.subplots(1, 1, figsize=(12, 7.5))
            my_robot.draw_robot(ax=ax)

            ax.set_xlim([-3, 3])
            ax.set_ylim([-0.3, 4])

            ax.set_aspect("equal", adjustable="box")
            ax.grid()

            pos = my_robot.get_joint_in_base(level, relative_point_position)
<<<<<<< HEAD
            
            vel = my_robot.get_cartesian_vel_from_joint_velocity_on_link(
                joint_velocity, level, relative_point_position)
=======

            vel = my_robot.get_joint_vel_at_linklevel_and_position(
                joint_velocity, level, relative_point_position
            )

            vel = vel * 0.1
>>>>>>> a78c300b

            ax.plot(pos[0], pos[1], "ko")
            # ax.arrow(pos[0], pos[1], vel[0], vel[1], color='k')
            ax.plot(pos[0] + vel[0], pos[1] + vel[1], "k*")
            # breakpoint()


if (__name__) == "__main__":
    # unittest.main(argv=['first-arg-is-ignored'], exit=False)

    visualize = True
    if visualize:
        import matplotlib.pyplot as plt

        plt.close("all")

        my_tester = TestAnalyticalFunctionEvaluation()
        # my_tester.test_forward_kinematics(visualize=True)<|MERGE_RESOLUTION|>--- conflicted
+++ resolved
@@ -10,7 +10,10 @@
 import sympy
 
 from robot_avoidance.model_robot import RobotArm2D, ModelRobot2D
-from robot_avoidance.analytic_evaluation_jacobian import _get_sympy_transformation_matrix
+from robot_avoidance.analytic_evaluation_jacobian import (
+    _get_sympy_transformation_matrix,
+)
+
 
 class TestAnalyticalFunctionEvaluation(unittest.TestCase):
     def test_similarity_of_analytic_and_numerical_rotation_matr(self, visualize=False):
@@ -106,17 +109,10 @@
             )
             ee_pos1 = my_robot.get_ee_in_base()
 
-<<<<<<< HEAD
-            # TODO: check jacbian...
-            # self.assertTrue(np.allclose(ee_delta_dist, ee_pos1-ee_pos0, rtol=1e-2),
-                            # "jacobian result unexpectedly large.")
-                            
-=======
             self.assertTrue(
                 np.allclose(ee_delta_dist, ee_pos1 - ee_pos0, rtol=1e-2),
                 "jacobian result unexpectedly large.",
             )
->>>>>>> a78c300b
             # print('ee_delta_dist', ee_delta_dist)
             # print('ee_pos -> delta_dist', ee_pos1-ee_pos0)
 
@@ -143,14 +139,9 @@
             relative_point_position = 0.0
 
             pos = my_robot.get_joint_in_base(level, relative_point_position)
-<<<<<<< HEAD
-            vel = my_robot.get_cartesian_vel_from_joint_velocity_on_link(
-                joint_velocity, level, relative_point_position)
-=======
             vel = my_robot.get_joint_vel_at_linklevel_and_position(
                 joint_velocity, level, relative_point_position
             )
->>>>>>> a78c300b
 
             perp_vel = np.array([-pos[1], pos[0]]) * joint_vel_0
 
@@ -167,18 +158,15 @@
             ax.grid()
 
             pos = my_robot.get_joint_in_base(level, relative_point_position)
-<<<<<<< HEAD
-            
             vel = my_robot.get_cartesian_vel_from_joint_velocity_on_link(
-                joint_velocity, level, relative_point_position)
-=======
+                joint_velocity, level, relative_point_position
+            )
 
             vel = my_robot.get_joint_vel_at_linklevel_and_position(
                 joint_velocity, level, relative_point_position
             )
 
             vel = vel * 0.1
->>>>>>> a78c300b
 
             ax.plot(pos[0], pos[1], "ko")
             # ax.arrow(pos[0], pos[1], vel[0], vel[1], color='k')
