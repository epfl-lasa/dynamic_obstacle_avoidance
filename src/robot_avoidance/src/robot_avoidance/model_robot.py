"""
Dummy robot models for cluttered obstacle environment + testing
"""
# Author: Lukas Huber
from math import pi

from scipy.spatial.transform import Rotation

import numpy as np
from numpy import linalg as LA

from dynamic_obstacle_avoidance.obstacles import FlatPlane
from dynamic_obstacle_avoidance.containers import ObstacleContainer
from dynamic_obstacle_avoidance.visualization import plot_obstacles

from robot_avoidance.robot_arm_avoider import RobotArmAvoider

try:
    from robot_avoidance.jacobians.model_robot_2d import _get_jacobian
except ImportError:
    print("Jacobian-file found. -- Limited functionality.")


class RobotArm:
    # Default jacobian matrix for end-effector
<<<<<<< HEAD
    def __init__(self, max_joint_velocity=pi/2):
=======
    _my_jacobian = _get_jacobian

    def __init__(self, max_joint_velocity=pi / 2):
>>>>>>> a78c300b
        self.max_joint_velocity = max_joint_velocity

    @property
    def link_lengths(self):
        return self._link_lengths

    @property
    def n_links(self):
        return self.n_joints

<<<<<<< HEAD
    def _my_jacobian(self, ll, qq):
        # Global function of get-jacobian
        return _get_jacobian(ll, qq)


    def set_joint_state(self, value, input_unit='rad'):
=======
    def set_joint_state(self, value, input_unit="rad"):
>>>>>>> a78c300b
        if value.shape[0] != self.n_joints:
            raise Exception("Wrong dimension of joint input.")

        if input_unit == "rad":
            self._joint_state = value
        elif input_unit == "deg":
            self._joint_state = value * pi / 180.0
        else:
            raise Exception(f"Unpexpected input_unit argument: '{input_unit}'")

    def update_state(
        self,
        joint_velocity_control,
        delta_time=0.01,
        input_unit="rad",
        check_max_velocity=True,
    ):
        if input_unit == "deg":
            joint_velocity_control = joint_velocity_control * pi / 180
        elif input_unit != "rad":
            raise Exception("Unkown joint-control input.")

        if check_max_velocity:
            ind_max = np.abs(joint_velocity_control) > self.max_joint_velocity
            if any(ind_max):  # bigger than zero
                joint_velocity_control[ind_max] = np.copysign(
                    self.max_joint_velocity, joint_velocity_control[ind_max]
                )

        self._joint_state = self._joint_state + joint_velocity_control * delta_time

    def get_jacobian(self, link_lengths=None, joint_state=None):
        """Returns end-effector velocity based on current joint state."""
        # TODO: store jacobian for current state for speed
        if link_lengths is None:
            link_lengths = self._link_lengths
        if joint_state is None:
            joint_state = self._joint_state

        return self._my_jacobian(ll=link_lengths, qq=joint_state)

    def set_jacobian(self, function):
<<<<<<< HEAD
        """ Reset the jacobian which takes link-lenght and joint-state as input."""
        self._my_jacobian = function
    
    
=======
        """Reset the jacobian which takes link-lenght and joint-state as input."""
        self._my_jacobian = function


>>>>>>> a78c300b
class RobotArm2D(RobotArm):
    def __init__(self, link_lengths, joint_state=None, base_position=None):
        super().__init__()
        self.name = "robot_arm_2d"
        self._link_lengths = link_lengths

        self.n_joints = self._link_lengths.shape[0]
        if joint_state is None:
            self._joint_state = np.zeros(self.n_joints)
        else:
            self._joint_state = joint_state

        self.dimension = 2

        if base_position is None:
            self.base_position = np.zeros(self.dimension)
        else:
            self.base_position = base_position

        self._joint_velocity = np.zeros(self.n_joints)

    def get_transformation_matrices(self, level=None):
        """Transformation matrices.
        Note, they are expressed in 3D to have compatibility.

        Paramteters
        -----------
        level: value to indicate 'which matrix is taken'"""
        dim = 3
        if level is None:
            level = self.n_links

        transformation_matrices = np.zeros((dim + 1, dim + 1, level + 1))
        transformation_matrices[-1, -1, :] = 1

        if level:
            # Define Last Matrix if greater than 0
            ii = level
            # transformation_matrices[:dim, -1, -1] = [self._link_lengths[-1], 0, 0]
            transformation_matrices[:dim, -1, -1] = [
                self._link_lengths[ii - 1],
                0,
                0,
            ]

            if level == self.n_links:
                transformation_matrices[:dim, :dim, -1] = np.eye(dim)
            else:
                rot_matr = Rotation.from_euler(
                    "xyz", [0, 0, self._joint_state[ii]]
                ).as_matrix()
                transformation_matrices[:dim, :dim, ii] = rot_matr

        for ii in range(1, level):
            rot_matr = Rotation.from_euler(
                "xyz", [0, 0, self._joint_state[ii]]
            ).as_matrix()
            transformation_matrices[:dim, :dim, ii] = rot_matr
            transformation_matrices[:dim, -1, ii] = [
                self._link_lengths[ii - 1],
                0,
                0,
            ]

        # First Matrix
        rot_matr = Rotation.from_euler("xyz", [0, 0, self._joint_state[0]]).as_matrix()
        transformation_matrices[:dim, :dim, 0] = rot_matr
        return transformation_matrices

    def get_ee_in_base(self):
        """Returns position of end-effector in base-frame."""
        return self.get_joint_in_base()

    def get_joint_in_base(self, level: int = None, relative_point_position: float = 0):
        """Get position of a point on the joint at 'level' with a displacement
        in x direction of 'relative_point_position' in base-frame."""
        dim = 3
        if level is None:
            level = self.n_links

        transformation_matrices = self.get_transformation_matrices(level=level)

        position = np.zeros((dim + 1))
        position[0] = relative_point_position
        position[-1] = 1

        for ii in reversed(range(level + 1)):
            position = transformation_matrices[:, :, ii] @ position

        return position[:2]

    def get_joint_orientation_in_base(self, level: int = None):
        orientation = np.sum(self._joint_state[: level + 1])
        return orientation

    def get_inverse_kinematics_at_level(
        self, linear_velocity: np.ndarray, angular_velocity: float, level: int
    ) -> np.ndarray:
        """Return array of desired joint_velocities of length 'level."""
        link_lengths = np.zeros(self.n_links)
        link_lengths[: level + 1] = self._link_lengths[: level + 1]

        joint_state = np.zeros(self.n_links)
        joint_state[: level + 1] = self._joint_state[: level + 1]

        jacobian = self.get_jacobian(
            link_lengths,
        )
        jacobian = jacobian[:, : level + 1]

        desired_joint_velocity = LA.pinv(jacobian) @ np.hstack(
            (linear_velocity, angular_velocity)
        )

        if self.max_joint_velocity is not None:
            ind_max = np.abs(desired_joint_velocity) > self.max_joint_velocity
            desired_joint_velocity[ind_max] = np.copysign(
                self.max_joint_velocity, desired_joint_velocity[ind_max]
            )

        return desired_joint_velocity

    def get_inverse_kinematics(self, desired_velocity):
        """Inverse kinematics solving."""
        jacobian = self.get_jacobian(self._link_lengths, self._joint_state)
        desired_joint_velocity = LA.pinv(jacobian[:2, :]) @ desired_velocity

        if self.max_joint_velocity is not None:
            ind_max = np.abs(desired_joint_velocity) > self.max_joint_velocity
            desired_joint_velocity[ind_max] = np.copysign(
                self.max_joint_velocity, desired_joint_velocity[ind_max]
            )

        return desired_joint_velocity

    def get_forward_kinematics(self, joint_velocity):
        """Forward kinematics solving."""
        jacobian = self.get_jacobian(self._link_lengths, self._joint_state)
        velocity = jacobian[:2, :] @ joint_velocity
        return velocity

    def get_jacobian_of_level_and_relative_position(
        self, level: int, relative_point_position: float = 0
    ) -> np.ndarray:
        if level > self.n_links:
            raise Exception(
                f"level = {level} "
                + "-> To high level for evaluation (<= {self.n_links})."
            )

        link_lengths = np.zeros(self.n_links)
        link_lengths[:level] = self._link_lengths[:level]

        if level < self.n_links:
            link_lengths[level] = relative_point_position
        elif relative_point_position:
            raise Exception("Relative position not considered for full arm-length")

        joint_state = np.zeros(self.n_links)
        joint_state[: level + 1] = self._joint_state[: level + 1]

        # breakpoint()
        return self.get_jacobian(link_lengths, joint_state)

    # def get_orientation_from_
    def get_cartesian_vel_from_joint_velocity_on_link(
        self,
        joint_velocity: np.ndarray,
        level: int,
        relative_point_position: float = 0,
    ) -> np.ndarray:
        """Returns the (cartesian 2D) velocity of a point at x-position on link at level
        and with given joint_velocity.

        Parameters
        ----------
        joint_velocity: an array with the joint velocity in rad/s
        level: an int which defines at what level of the link-chain the point is placed
        relative_point_position: the x-position at which the point is placed
            (on previously defined link); this argument only considered when
            not on the 'last' link.

        Returns
        -------
        velocity (cartesian) in 2D as array of floats
        """
        jacobian = self.get_jacobian_of_level_and_relative_position(
            level, relative_point_position
        )
        velocity = jacobian[:2, :] @ joint_velocity
        return velocity

    def get_joint_command_from_desired_cartesian_vel_on_link(
        self, velocity, level: int, relative_poin_position: float = 0
    ):
        """
        Returns control of

        see previous function for more info.
        """
        jacobian = self.get_jacobian_of_level_and_relative_position(
            level, relative_point_position
        )

        if relative_poin_position:
            level_plus_last_link = level + 1
        else:
            level_plus_last_link = level

        jacobian = jacobian[:, :level_plus_last_link]
        velocity = LA.pinv(jacobian[:2, :]) @ joint_velocity

        return velocity

    def set_velocity(self, value, input_unit="rad"):
        if input_unit == "rad":
            self._joint_velocity = value
        elif input_unit == "deg":
            self._joint_velocity = value * pi / 180.0
        else:
            raise Exception(f"Unpexpected input_unit argument: '{input_unit}'")

    def get_ee_velocity(self, joint_velocity, input_unit="rad"):
        """Return end-effectory velocity by evaluating the jacobian at current position."""
        if input_unit == "deg":
            joint_velocity = joint_velocity * pi / 180.0
        elif input_unit == "rad":
            pass
        else:
            raise Exception(f"Unpexpected input_unit argument: '{input_unit}'")

        jacobian = self.get_jacobian()
        return jacobian @ joint_velocity

    def draw_robot(
        self,
        ax,
        # link_color='orange', joint_color='black',
        link_color="#f0b01d",
        joint_color="#a37917",
        link_line_width=8,
        joint_marker_size=12,
    ):
        ax.plot(
            self.base_position[0],
            self.base_position[1],
            "o",
            markersize=joint_marker_size * 1.5,
            color=joint_color,
        )
        # joint_state_plus_0 = self.get_joint_stat_plus0()
        joint_state = self._joint_state
        pos_joint_low = self.base_position
        state_joint_low = 0

        for ii in range(self.n_links):
            # state_joint_low += self._joint_state[ii]
            state_joint_low += joint_state[ii]
            pos_joint_high = (
                pos_joint_low
                + np.array([np.cos(state_joint_low), np.sin(state_joint_low)])
                * self._link_lengths[ii]
            )

            ax.plot(
                [pos_joint_low[0], pos_joint_high[0]],
                [pos_joint_low[1], pos_joint_high[1]],
                "-",
                linewidth=link_line_width,
                color=link_color,
                zorder=1,
            )

            ax.plot(
                pos_joint_high[0],
                pos_joint_high[1],
                "o",
                # markeredgewidth=2,
                markersize=joint_marker_size,
                color=joint_color,
                zorder=2,
            )
            pos_joint_low = pos_joint_high


class ModelRobot2D(RobotArm2D):
    """
    Model Robot in 2D with Various Joints.
    """

    def __init__(self):
<<<<<<< HEAD
        
=======
        super().__init__()

>>>>>>> a78c300b
        self.n_joints = 4
        self._link_lengths = np.array([0.5, 1, 1, 1])
        super().__init__(link_lengths=self._link_lengths)
        # super().__init__()


        # In radiaon
        self._joint_state = np.zeros(self.n_joints)
        self._joint_axes_of_rotation = [2, 2, 2, 2]  # important for 3D
        self._joint_velocity = np.zeros(self.n_joints)

        self.base_position = np.array([0, 0])

        self.dimension = 2

        self.name = "model_robot_2d"

        # self.transformation_matrices = self.get_transformation_matrices()
        # self.total_transformation = self.get_total_transformation(self.transformation_matrices)

    # def get_joint_stat_plus0(self):
    # """ Allows for easier iteration, since 0-angle for base link is added."""
    # return np.hstack((self._joint_state, 0))<|MERGE_RESOLUTION|>--- conflicted
+++ resolved
@@ -23,13 +23,7 @@
 
 class RobotArm:
     # Default jacobian matrix for end-effector
-<<<<<<< HEAD
-    def __init__(self, max_joint_velocity=pi/2):
-=======
-    _my_jacobian = _get_jacobian
-
     def __init__(self, max_joint_velocity=pi / 2):
->>>>>>> a78c300b
         self.max_joint_velocity = max_joint_velocity
 
     @property
@@ -40,16 +34,11 @@
     def n_links(self):
         return self.n_joints
 
-<<<<<<< HEAD
     def _my_jacobian(self, ll, qq):
         # Global function of get-jacobian
         return _get_jacobian(ll, qq)
 
-
-    def set_joint_state(self, value, input_unit='rad'):
-=======
     def set_joint_state(self, value, input_unit="rad"):
->>>>>>> a78c300b
         if value.shape[0] != self.n_joints:
             raise Exception("Wrong dimension of joint input.")
 
@@ -92,17 +81,10 @@
         return self._my_jacobian(ll=link_lengths, qq=joint_state)
 
     def set_jacobian(self, function):
-<<<<<<< HEAD
-        """ Reset the jacobian which takes link-lenght and joint-state as input."""
-        self._my_jacobian = function
-    
-    
-=======
         """Reset the jacobian which takes link-lenght and joint-state as input."""
         self._my_jacobian = function
 
 
->>>>>>> a78c300b
 class RobotArm2D(RobotArm):
     def __init__(self, link_lengths, joint_state=None, base_position=None):
         super().__init__()
@@ -394,18 +376,11 @@
     """
 
     def __init__(self):
-<<<<<<< HEAD
-        
-=======
-        super().__init__()
-
->>>>>>> a78c300b
         self.n_joints = 4
         self._link_lengths = np.array([0.5, 1, 1, 1])
         super().__init__(link_lengths=self._link_lengths)
         # super().__init__()
 
-
         # In radiaon
         self._joint_state = np.zeros(self.n_joints)
         self._joint_axes_of_rotation = [2, 2, 2, 2]  # important for 3D
