--- conflicted
+++ resolved
@@ -77,12 +77,8 @@
         # breakpoint()
         return gamma_values
 
-<<<<<<< HEAD
-    def get_weight_from_gamma(self, gammas, cutoff_gamma, gamma0=1.0, frac_gamma_nth=0.5):
-=======
     def get_weight_from_gamma(self, gammas, cutoff_gamma, n_points,
                               gamma0=1.0, frac_gamma_nth=0.5):
->>>>>>> ff5bfabf
         """
         Arguments
         ---------
@@ -95,11 +91,7 @@
         weights = weights / frac_gamma_nth
         weights = 1.0 / weights
         weights = ((weights - frac_gamma_nth) / (1-frac_gamma_nth))
-<<<<<<< HEAD
-        weights = weights / self.robot_arm.n_joints
-=======
         weights = weights / n_points
->>>>>>> ff5bfabf
         return weights
         
     def get_influence_weight_at_points(self, evaluation_points=None, cutoff_gamma=1.5):
@@ -116,12 +108,8 @@
 
         joint_weights = np.zeros(min_gammas_joints.shape)
         joint_weights[ind_nonzero] = self.get_weight_from_gamma(
-<<<<<<< HEAD
-            min_gammas_joints[ind_nonzero], cutoff_gamma=cutoff_gamma)
-=======
             min_gammas_joints[ind_nonzero], cutoff_gamma=cutoff_gamma,
             n_points=self.robot_arm.n_joints)
->>>>>>> ff5bfabf
 
         # Leverage weight: higher weight at end of effector
         joint_weights = joint_weights * np.arange(1, self.robot_arm.n_links+1)
@@ -156,12 +144,8 @@
                 point_weight_list[jj][-1] = 1
 
             point_weight_list[jj][ind_nonzero] = self.get_weight_from_gamma(
-<<<<<<< HEAD
-                gamma_values[ind_nonzero, jj], cutoff_gamma=cutoff_gamma)
-=======
                 gamma_values[ind_nonzero, jj], cutoff_gamma=cutoff_gamma,
                 n_points=self.n_eval)
->>>>>>> ff5bfabf
 
             # Leverage weight: higher weight at end of effector
             point_weight_list[jj] = (point_weight_list[jj]
@@ -210,10 +194,7 @@
         # -> since weight in [0, 1], we know that increased weight will have increased influence
         only_dynamic_active = True
         if only_dynamic_active:
-<<<<<<< HEAD
-=======
             # TODO: put this into 'get_influence_weight_at_points'-function
->>>>>>> ff5bfabf
             # breakpoint()
             # print(joint_weight_list)
             
@@ -247,10 +228,7 @@
             diff_velocity = velocity_ik - velocity_control
 
             if jj == 0:
-<<<<<<< HEAD
-=======
                 # Get the base of the robot
->>>>>>> ff5bfabf
                 start_link_pos = self.robot_arm.get_joint_in_base(
                     level=jj, relative_point_position=0)
             else:
@@ -258,13 +236,10 @@
 
             control_velocity = np.cross(
                 evaluation_points[:, -1, jj] - start_link_pos, diff_velocity)
-<<<<<<< HEAD
-=======
             
             # TODO: is this control velocity really correct (!?)
             # Compare with paper...
             
->>>>>>> ff5bfabf
             # print('jj', jj)
             # print('control_velocity', control_velocity)
             # breakpoint()
@@ -313,11 +288,7 @@
                         # evaluation_points[0, pp, jj], evaluation_points[1, pp, jj],
                         # fac_arrow*velocity_control[0], fac_arrow*velocity_control[1],
                         # color='r', width=0.01, zorder=10)
-<<<<<<< HEAD
-
-=======
                 
->>>>>>> ff5bfabf
             joint_control_mod_ik = self.robot_arm.get_inverse_kinematics_at_level(
                 velocity_linear, velocity_angular, level=jj)
             
