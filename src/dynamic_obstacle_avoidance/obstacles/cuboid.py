"""
Polygon Obstacle for Avoidance Calculations
"""
# Author: Lukas Huber
# Date: created: 2020-02-28
# Email: lukas.huber@epfl.ch
# License: BSD (c) 2021

import sys
import warnings
import copy
import time

from math import pi

import numpy as np
from numpy import linalg as LA

import shapely
# from shapely.geometry import Polygon

# from shapely.geometry import Polygon

from vartools.angle_math import *

from ._base import GammaType
from .polygon import Polygon


class Cuboid(Polygon):
    def __init__(
        self,
        axes_length=[1, 1],
        margin_absolut=0,
        expansion_speed_axes=None,
        wall_thickness=None,
        relative_expansion_speed=None,
        *args,
        **kwargs
    ):
        """
        This class defines obstacles to modulate the DS around it
        At current stage the function focuses on Ellipsoids,
        but can be extended to more general obstacles
        """
        self.axes_length = np.array(axes_length)

        # Different expansion models [relative vs. absolute]
        self._expansion_speed_axes = None
        self._relative_expansion_speed = None

        if expansion_speed_axes is not None:
            self._expansion_speed_axes = np.array(expansion_speed_axes)
            is_deforming = True
        elif relative_expansion_speed is not None:
            self._relative_expansion_speed = np.array(relative_expansion_speed)
            is_deforming = True
        else:
            is_deforming = False

        self.dim = self.axes_length.shape[0]  # Dimension of space

        if not self.dim == 2:
            raise ValueError(
                "Cuboid not yet defined for dimensions= {}".format(self.dim)
            )

        edge_points = self.get_edge_points_from_axes()

        super().__init__(
            *args,
            is_deforming=is_deforming,
            edge_points=edge_points,
            absolute_edge_position=False,
            margin_absolut=margin_absolut,
            **kwargs
        )

        self.wall_thickness = wall_thickness

        # Create shapely object
        # TODO update shapely position (!?)
        edge = self.edge_points

        edge = np.vstack((edge.T, edge[:, 0]))
        self._shapely = shapely.geometry.Polygon(edge).buffer(self.margin_absolut)

    @property
    def axes_length(self):
        return self._axes_length

    @axes_length.setter
    def axes_length(self, value):
        self._axes_length = np.maximum(value, np.zeros(value.shape))

    @property
    def global_outer_edge_points(self):
        if self.wall_thickness is not None:
            outer_axes_length = self.axes_length + 2 * self.wall_thickness
            edge_points = self.get_edge_points_from_axes(axes_length=outer_axes_length)
            edge_points = self.transform_relative2global(edge_points)
            return edge_points
        else:
            return None

    @property
    def expansion_speed_axes(self):
        if self._expansion_speed_axes is not None:
            return self._expansion_speed_axes
        else:
            return self._relative_expansion_speed * self.axes_length

    @expansion_speed_axes.setter
    def expansion_speed_axes(self, value):
        self._expansion_speed_axes = value

    def get_reference_length(self):
        return np.linalg.norm(self.axes_length) / 2.0 + self.margin_absolut

    def get_relative_expansion(self, delta_time):
        if self._relative_expansion_speed is not None:
            exp_speed = self._relative_expansion_speed
        else:
            exp_speed = self._expansion_speed_axes / self.axes_length
        return 1 + exp_speed * delta_time

    def get_edge_points_from_axes(self, axes_length=None):
        if axes_length is None:
            axes_length = self.axes_length

        edge_points = np.zeros((self.dim, 4))
        edge_points[:, 2] = axes_length / 2.0 * np.array([1, 1])
        edge_points[:, 3] = axes_length / 2.0 * np.array([-1, 1])
        edge_points[:, 0] = axes_length / 2.0 * np.array([-1, -1])
        edge_points[:, 1] = axes_length / 2.0 * np.array([1, -1])

        return edge_points

    def update_deforming_obstacle(self, delta_time):
        rel_expansion = self.get_relative_expansion(delta_time)
        self.axes_length = self.axes_length * rel_expansion
        self.wall_thickness = self.wall_thickness * rel_expansion
        self.edge_points = self.get_edge_points_from_axes()

<<<<<<< HEAD
        self.draw_obstacle()

    def get_local_radius(self, position, in_global_frame=False):
        """Get local / radius or the surface intersection point by using shapely."""
        if in_global_frame:
            position = self.transform_global2relative(position)

        shapely_line = shapely.geometry.LineString([[0, 0], position])
        intersection = self._shapely.intersection(shapely_line).coords

        # If position is inside, the intersection point is equal to the position-point,
        # in that case redo the calulation with an extended line to obtain the actual
        # radius-point
        if np.allclose(intersection[-1], position):
            # Point is assumed to be inside
            point_dist = LA.norm(position)
            if not point_dist:
                # Return nonzero value to avoid 0-division conflicts
                return self.get_minimal_distance()

            # Make sure position is outside the boundary (random mutiple factor)
            position = position / point_dist * self.get_maximal_distance() * 5.0

            shapely_line = shapely.geometry.LineString([[0, 0], position])
            intersection = self._shapely.intersection(shapely_line).coords

        return LA.norm(intersection[-1])

    def get_gamma(
        self,
        position,
        in_global_frame=False,
        gamma_type=GammaType.EUCLEDIAN,
        gamma_distance=None,
    ):
        # TODO: gamma, radius, hull edge
        # should be implemented in parent class & can be removed here...
        # gamma_distance is not used -> should it be removed (?!)
        if in_global_frame:
            position = self.transform_global2relative(position)
            
        local_radius = self.get_local_radius(position)
        dist_center = LA.norm(position)

        if self.is_boundary:
            position = self.mirror_local_position_on_boundary(
                position, local_radius=local_radius, pos_norm=dist_center)

        # Choose proporitional
        if gamma_type == GammaType.EUCLEDIAN:
            if dist_center < local_radius:
                # Return proportional inside to have -> [0, 1]
                gamma = dist_center / local_radius
            else:
                gamma = (dist_center - local_radius) + 1
                
        else:
            raise NotImplementedError("Implement othr gamma-types if desire.")
        
        return gamma

    def get_distance_to_hullEdge(self, *args, **kwargs):
        # New naming convention -> remove in the future..
        return self.get_local_radius(*args, **kwargs)
=======
        self.draw_obstacle()
>>>>>>> 50d5a845
<|MERGE_RESOLUTION|>--- conflicted
+++ resolved
@@ -17,7 +17,6 @@
 from numpy import linalg as LA
 
 import shapely
-# from shapely.geometry import Polygon
 
 # from shapely.geometry import Polygon
 
@@ -142,71 +141,4 @@
         self.wall_thickness = self.wall_thickness * rel_expansion
         self.edge_points = self.get_edge_points_from_axes()
 
-<<<<<<< HEAD
-        self.draw_obstacle()
-
-    def get_local_radius(self, position, in_global_frame=False):
-        """Get local / radius or the surface intersection point by using shapely."""
-        if in_global_frame:
-            position = self.transform_global2relative(position)
-
-        shapely_line = shapely.geometry.LineString([[0, 0], position])
-        intersection = self._shapely.intersection(shapely_line).coords
-
-        # If position is inside, the intersection point is equal to the position-point,
-        # in that case redo the calulation with an extended line to obtain the actual
-        # radius-point
-        if np.allclose(intersection[-1], position):
-            # Point is assumed to be inside
-            point_dist = LA.norm(position)
-            if not point_dist:
-                # Return nonzero value to avoid 0-division conflicts
-                return self.get_minimal_distance()
-
-            # Make sure position is outside the boundary (random mutiple factor)
-            position = position / point_dist * self.get_maximal_distance() * 5.0
-
-            shapely_line = shapely.geometry.LineString([[0, 0], position])
-            intersection = self._shapely.intersection(shapely_line).coords
-
-        return LA.norm(intersection[-1])
-
-    def get_gamma(
-        self,
-        position,
-        in_global_frame=False,
-        gamma_type=GammaType.EUCLEDIAN,
-        gamma_distance=None,
-    ):
-        # TODO: gamma, radius, hull edge
-        # should be implemented in parent class & can be removed here...
-        # gamma_distance is not used -> should it be removed (?!)
-        if in_global_frame:
-            position = self.transform_global2relative(position)
-            
-        local_radius = self.get_local_radius(position)
-        dist_center = LA.norm(position)
-
-        if self.is_boundary:
-            position = self.mirror_local_position_on_boundary(
-                position, local_radius=local_radius, pos_norm=dist_center)
-
-        # Choose proporitional
-        if gamma_type == GammaType.EUCLEDIAN:
-            if dist_center < local_radius:
-                # Return proportional inside to have -> [0, 1]
-                gamma = dist_center / local_radius
-            else:
-                gamma = (dist_center - local_radius) + 1
-                
-        else:
-            raise NotImplementedError("Implement othr gamma-types if desire.")
-        
-        return gamma
-
-    def get_distance_to_hullEdge(self, *args, **kwargs):
-        # New naming convention -> remove in the future..
-        return self.get_local_radius(*args, **kwargs)
-=======
-        self.draw_obstacle()
->>>>>>> 50d5a845
+        self.draw_obstacle()