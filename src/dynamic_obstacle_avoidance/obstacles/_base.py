"""
Basic class to represent obstacles
"""
import time
import warnings
import sys
from math import sin, cos, pi, ceil

from abc import ABC, abstractmethod
from dataclasses import dataclass
from enum import Enum, auto
from functools import lru_cache

import numpy as np
import numpy.linalg as LA

import matplotlib.pyplot as plt

from scipy.spatial.transform import Rotation  # scipy rotation

from vartools.angle_math import angle_difference_directional
from vartools.linalg import get_orthogonal_basis
from vartools.angle_math import periodic_weighted_sum
from vartools.states import ObjectPose
from vartools.directional_space import get_angle_space_inverse

from .hull_storer import ObstacleHullsStorer


class GammaType(Enum):
    """Different gamma-types for caclulation of 'distance' / barrier-measure.
    The gamma value is given in [1 - infinity] outside the obstacle
    except (!) the barrier type is from"""

    RELATIVE = auto()
    EUCLEDIAN = auto()
    SCALED_EUCLEDIAN = auto()
    BARRIER = auto()


class Obstacle(ABC):
    """(Virtual) base class of obstacles
    This class defines obstacles to modulate the DS around it
    """

    id_counter = 0
    active_counter = 0
    # TODO: clean up & cohesion vs inhertiance! (decouble /lighten class)

    def __repr__(self):
        repr_str = (
            f"{type(self).__name__}(\n"
            + f"center_position=np.{repr(self.center_position)},\n"
        )

        if self.orientation:
            repr_str += f"orientation={float(self.orientation)},\n"

        if LA.norm(self.linear_velocity):
            repr_str += f"linear_velocity=np.{repr(self.linear_velocity)},\n"

        if LA.norm(self.angular_velocity):
            repr_str += f"angular_velocity={repr(float(self.angular_velocity))},\n"

        if self.is_boundary:
            repr_str += f"is_boundary={self.is_boundary},\n"

        if hasattr(self, "axes_length"):
            repr_str += f"axes_length=np.{repr(self.axes_length)},\n"

        elif hasattr(self, "edge_points"):
            repr_str += f"edge_points=np.{repr(self.edge_points)},\n"

        repr_str += ")\n"

        return repr_str

    def __init__(
        self,
        center_position=None,
        orientation=None,
        tail_effect=True,
        has_sticky_surface=True,
        repulsion_coeff=1,
        reactivity=1,
        name=None,
        is_dynamic=False,
        is_deforming=False,
        margin_absolut=0,
        dimension=None,
        linear_velocity=None,
        angular_velocity=None,
        xd=None,
        w=None,
        Gamma_ref=0,
        is_boundary=False,
        gamma_distance=None,
        sigma=None,
        relative_hull_extension_margin=0.1,
    ):
        if name is None:
            self.name = f"obstacle_{Obstacle.id_counter}"
        else:
            self.name = name

        self.is_boundary = is_boundary

        self.position = center_position
        self.center_position = self.position

        # Dimension of space
        self.dim = len(self.center_position)

        # Relative Reference point // Dyanmic center
        self.reference_point = np.zeros(self.dim)  # TODO remove and rename
        # Margin
        if sigma is not None:
            raise Exception("Remove / rename sigma argument.")
        self.sigma = 1  # TODO: rename sigma argument

        self.relative_hull_extension_margin = relative_hull_extension_margin

        self.tail_effect = tail_effect  # Modulation if moving away behind obstacle
        self.has_sticky_surface = has_sticky_surface

        self._rotation_matrix = None
        self.orientation = orientation

        self.resolution = 0  # Resolution of drawing

        self._boundary_points = None  # Numerical drawing of obstacle boundarywq
        self._boundary_points_margin = None  # Obstacle boundary plus margin!

        if angular_velocity is None:
            if w is None:
                if self.dim == 2:
                    angular_velocity = 0
                elif self.dim == 3:
                    angular_velocity = np.zeros(self.dim)
                else:
                    import pdb

                    pdb.set_trace()
                    raise ValueError("Define angular velocity for higher dimensions.")
            else:
                angular_velocity = w
        self.angular_velocity_const = angular_velocity

        if linear_velocity is None:
            if xd is None:
                self.linear_velocity = np.zeros(self.dim)
            else:
                self.linear_velocity = xd
        else:
            self.linear_velocity = linear_velocity

        if angular_velocity is None:
            self.angular_velocity = np.zeros(self.dim)
        else:
            self.angular_velocity = angular_velocity

        self.update_timestamp()

        # Set reference point value to None
        self.reset_relative_reference()

        self.Gamma_ref = Gamma_ref

        self.is_convex = False  # Needed?
        self.is_non_starshaped = False

        # Allows to track which obstacles need an update on the reference point search
        self.has_moved = True
        self.is_dynamic = is_dynamic

        self.is_deforming = is_deforming

        if self.is_deforming:
            self.inflation_speed_radial = 0

        # Repulsion coefficient to actively move away from obstacles (if possible)
        self.repulsion_coeff = repulsion_coeff
        self.reactivity = reactivity

        # Distance which decides over 'proportional' factor for gamma
        self.gamma_distance = gamma_distance

        Obstacle.id_counter += 1  # New obstacle created
        Obstacle.active_counter += 1

        # Needed for drawing polygon
        self.obs_polygon = None

        # Pass as pose-reference to the storer
        self.shapely = ObstacleHullsStorer(self)
        self._margin_absolut = margin_absolut

        self._reference_point_is_inside = True

    def __del__(self):
        Obstacle.active_counter -= 1

    @property
    def dimension(self):
        return self.dim

    @dimension.setter
    def dimension(self, value):
        self.dim = value

    @property
    def repulsion_coeff(self):
        return self._repulsion_coeff

    @repulsion_coeff.setter
    def repulsion_coeff(self, value):
        # Coefficient > 1 are accepted;
        # Good range is in [1, 2]
        # if value < 1.0:
        self._repulsion_coeff = value

    @property
    def local_relative_reference_point(self):
        return self._relative_reference_point

    @local_relative_reference_point.setter
    def local_relative_reference_point(self, value):
        self._relative_reference_point = value

    @property
    def global_relative_reference_point(self):
        if self._relative_reference_point is None:
            return self.center_position
        else:
            return self.transform_relative2global(self._relative_reference_point)

    @global_relative_reference_point.setter
    def global_relative_reference_point(self, value):
        if value is None:
            self._relative_reference_point = None
        else:
            self._relative_reference_point = self.transform_global2relative(value)

    def get_reference_point_with_margin(self):
        """Get reference point projected with the additional margin (in the local frame)."""
        ref_norm = LA.norm(self.reference_point)

        if not ref_norm:
            return self.reference_point

        dist_max = self.get_maximal_distance() * self.relative_hull_extension_margin
        reference_point_temp = self.reference_point * (1 + dist_max / ref_norm)

        return reference_point_temp

    def is_reference_point_inside(self):
        ref_extended = self.get_reference_point_with_margin()
        return (
            self.get_gamma(
                ref_extended,
                in_global_frame=False,
                with_reference_point_expansion=False,
            )
            < 1
        )

    @property
    def reference_point_is_inside(self):
        # Depreciated -> evalute in realtime
        return self._reference_point_is_inside

    @reference_point_is_inside.setter
    def reference_point_is_inside(self, value):
        # Depreciated -> evalute in realtime
        self._reference_point_is_inside = value

    @property
    def global_reference_point(self):
        # Rename kernel-point?
        return self.transform_relative2global(self._reference_point)

    @property
    def local_reference_point(self):
        # Rename kernel-point?
        return self._reference_point

    @local_reference_point.setter
    def local_reference_point(self, value):
        # Rename kernel-point?
        self._reference_point = value

    @property
    def reference_point(self):
        # Rename kernel-point?
        return self._reference_point

    @reference_point.setter
    def reference_point(self, value):
        self._reference_point = value

    @property
    def pose(self):
        return ObjectPose(position=self.position, orientation=self.orientation)

    @property
    def orientation(self):
        return self._orientation

    @orientation.setter
    def orientation(self, value):
        if value is None:
            self._orientation = value
            return

        if self.dim == 2:
            self._orientation = value
            self.compute_rotation_matrix()

        elif self.dim == 3:
            if not isinstance(value, Rotation):
                raise TypeError("Use 'scipy - Rotation' type for 3D orientation.")
            self._orientation = value

        else:
            if value is not None and np.sum(np.abs(value)):  # nonzero value
                warnings.warn("Rotation for dimensions > 3 not defined.")
            self._orientation = value

    @property
    def position(self):
        return self.center_position

    @position.setter
    def position(self, value):
        self.center_position = value

    @property
    def center_position(self):
        return self._center_position

    @center_position.setter
    def center_position(self, value):
        self._center_position = np.array(value)

    @property
    def timestamp(self):
        return self._timestamp

    @timestamp.setter
    def timestamp(self, value):
        self._timestamp = value

    def update_timestamp(self):
        self._timestamp = time.time()

    @property
    def xd(self):  # TODO: remove
        warnings.warn("'xd' is an outdated name use 'lienar_velocity' instead.")
        breakpoint()
        return self._linear_velocity_const

    @property
    def linear_velocity(self) -> np.ndarray:
        return self._linear_velocity

    @linear_velocity.setter
    def linear_velocity(self, value: np.ndarray):
        self._linear_velocity = value

    @property
    def angular_velocity(self) -> np.ndarray:
        return self._angular_velocity

    @angular_velocity.setter
    def angular_velocity(self, value: np.ndarray):
        self._angular_velocity = value

    @property
    def boundary_points(self):
        return self._boundary_points

    @boundary_points.setter
    def boundary_points(self, value):
        self._boundary_points = value

    @property
    def boundary_points_local(self):
        return self._boundary_points

    @boundary_points_local.setter
    def boundary_points_local(self, value):
        self._boundary_points = value

    @property
    def x_obs(self):
        warnings.warn("Outdated name 'x_obs'")
        return self.boundary_points_global_closed

    @property
    def boundary_points_global_closed(self):
        boundary = self.boundary_points_global
        return np.hstack((boundary, boundary[:, 0:1]))

    @property
    def boundary_points_global(self):
        return self.transform_relative2global(self._boundary_points)

    @property
    def boundary_points_margin_local(self):
        return self._boundary_points_margin

    @boundary_points_margin_local.setter
    def boundary_points_margin_local(self, value):
        self._boundary_points_margin = value

    @property
    def x_obs_sf(self):
        warnings.warn("Outdated name 'x_obs_sf'")
        return self.boundary_points_margin_global_closed

    @property
    def boundary_points_margin_global(self):
        return self.transform_relative2global(self._boundary_points_margin)

    @property
    def boundary_points_margin_global_closed(self):
        boundary = self.boundary_points_margin_global
        return np.hstack((boundary, boundary[:, 0:1]))

    def transform_global2relative(self, position):
        """Transform a position from the global frame of reference
        to the obstacle frame of reference"""
        # TODO: transform this into wrapper / decorator
        if not position.shape[0] == self.dim:
            raise ValueError("Wrong position dimensions")

        if self.dim == 2:
            if len(position.shape) == 1:
                position = position - np.array(self.center_position)
                if self._rotation_matrix is None:
                    return position
                return self._rotation_matrix.T.dot(position)

            elif len(position.shape) == 2:
                n_points = position.shape[1]
                position = position - np.tile(self.center_position, (n_points, 1)).T
                if self._rotation_matrix is None:
                    return position
                return self._rotation_matrix.T.dot(position)

            else:
                raise ValueError("Unexpected position-shape")

        elif self.dim == 3:
            if len(position.shape) == 1:
                position = position - self.center_position
                if self._orientation is None:
                    return position
                return self._orientation.inv().apply(position)

            elif len(position.shape) == 2:
                n_points = position.shape[1]
                position = position.T - np.tile(self.center_position, (n_points, 1))
                if self._orientation is None:
                    return position.T
                return self._orientation.inv().apply(position).T
            else:
                raise ValueError("Unexpected position shape.")

        else:
            warnings.warn(
                "Rotation for dimensions {} need to be implemented".format(self.dim)
            )
            return position

    def transform_relative2global(self, position):
        """Transform a position from the obstacle frame of reference
        to the global frame of reference"""
        if not isinstance(position, (list, np.ndarray)):
            raise TypeError(
                "Position={} is of type {}".format(position, type(position))
            )

        if self.dim == 2:
            if len(position.shape) == 1:
                if self._rotation_matrix is not None:
                    position = self._rotation_matrix.dot(position)
                return position + self.center_position

            elif len(position.shape) == 2:
                n_points = position.shape[1]
                if self._rotation_matrix is not None:
                    position = self._rotation_matrix.dot(position)
                return position + np.tile(self.center_position, (n_points, 1)).T

            else:
                raise ValueError("Unexpected position-shape")

        elif self.dim == 3:
            if len(position.shape) == 1:
                if self._orientation is not None:
                    position = self._orientation.apply(position)
                return position + self.center_position

            elif len(position.shape) == 2:
                n_points = position.shape[1]
                if self._orientation is not None:
                    position = self._orientation.apply(position.T).T
                return position + np.tile(self.center_position, (n_points, 1)).T

            else:
                raise ValueError("Unexpected position-shape")

        else:
            warnings.warn(
                "Rotation for dimensions {} need to be implemented".format(self.dim)
            )
            return position

    def transform_relative2global_dir(self, direction):
        """Transform a direction, velocity or relative position to the global-frame"""
        if self._orientation is None:
            return direction

        if self.dim == 2:
            return self._rotation_matrix.dot(direction)

        elif self.dim == 3:
            return self._orientation.apply(direction.T).T

        else:
            warnings.warn("Not implemented for higer dimensions")
            return direction

    def transform_global2relative_dir(self, direction):
        """Transform a direction, velocity or relative position to the obstacle-frame"""
        if self._orientation is None:
            return direction

        if self.dim == 2:
            return self._rotation_matrix.T.dot(direction)

        elif self.dim == 3:
            return self._orientation.inv.apply(direction.T).T

        else:
            warnings.warn("Not implemented for higer dimensions")
            return direction

    def transform_global2relative_matr(self, matrix):
        if self.dim > 3:
            warnings.warn("Not implemented for higer dimensions")
            return matrix
        return self._rotation_matrix.T.dot(matrix).dot(self._rotation_matrix)

    def transform_relative2global_matr(self, matrix):
        if self.dim > 3:
            warnings.warn("Not implemented for higer dimensions")
            return matrix
        return self._rotation_matrix.dot(matrix).dot(self._rotation_matrix.T)

    @property
    def margin_absolut(self):
        return self._margin_absolut

    @margin_absolut.setter
    def margin_absolut(self, value):
        self._margin_absolut = value

        if not self.is_reference_point_inside():
            self.extend_hull_around_reference()

    # @abstractmethod
    def create_shapely(self):
        raise NotImplementedError()

    def mirror_local_position_on_boundary(
        self,
        position: np.ndarray,
        local_radius: np.ndarray = None,
        pos_norm: np.ndarray = None,
    ) -> np.ndarray:
        """Returns the position (in the local frame) mirrored on the surface of the obstacle.
        i.e. positions outside will end up outside (and vice versa)."""
        if pos_norm is None:
            pos_norm = LA.norm(position)

        if not pos_norm:
            # Return a point very far away, when the point is at the center
            position = np.zeros(position.shape)
            position[0] = sys.float_info.max
            return position

        if local_radius is None:
            local_radius = self.get_local_radius(position)
        return position * (local_radius / (pos_norm * pos_norm))

    @abstractmethod
    def get_normal_direction(
        self, position: np.ndarray, in_global_frame: bool = False
    ) -> np.ndarray:
        """Get normal direction to the surface.
        IMPORTANT: Based on convention normal.dot(reference)>0 ."""
        raise NotImplementedError("Implement function in child-class of <Obstacle>.")

    # @abstractmethod
    def get_local_radius(self, position, in_local_frame: bool):
        raise NotImplementedError("Not implemented for base-class.")

    # @abstractmethod
    def get_surface_point(self, position, in_local_frame: bool):
        raise NotImplementedError("Not implemented for base-class.")

    # Store five previous values
    # @lru_cache(maxsize=5)
    @abstractmethod
    def get_gamma(self, position, with_reference_point_expansion=True):
        pass

    def get_baoundary_normal_direction(self, *args, **kwargs):
        return (-1) * self.get_normal_direction(*args, **kwargs)

    def draw_obstacle(self, n_resolution=20):
        """Create obstacle boundary points and stores them as attribute."""
        raise Exception("Outdated function - replaced with plot2D")

    def plot2D(
        self,
        ax,
        # fill_color="#00ff00ff",
        fill_color="#b07c7c",
        outline_color=None,
        plot_center_position=True,
        plot_reference_position=True,
    ):
        """Plots obstacle on given axes."""
        if self.dimension != 2:
            raise Exception("Only implemented for 2D case.")

<<<<<<< HEAD
=======
        outsidely_ = self.shapely.get_global_with_everything_as_array()

>>>>>>> 05057cb9
        # Get inside one
        shapely_outer = self.shapely.get_global_with_everything_as_array()
        shapely_core = self.shapely.get_global_without_margin_as_array()

        ax.plot(shapely_outer[0, :], shapely_outer[1, :], "k--", linewidth=2)
        ax.plot(shapely_core[0, :], shapely_cor[e1, :], "k--", linewidth=2)

        inner_margin = np.array(insidely_.xy)

        # obs_polygon = plt.Polygon(x_obs.T, zorder=-3)
        if fill_color is not None:
            self.obs_polygon = plt.Polygon(inner_margin.T)
            self.obs_polygon.set_color(fill_color)

            ax.add_patch(self.obs_polygon)

            # Somehow only appears when additionally a 'plot is generated' (BUG?)
            ax.plot([], [])

        if outline_color is not None:
            ax.plot(inner_margin[0, :], inner_margin[1, :], "-", color=outline_color)

        if plot_center_position:
            ax.plot(
                self.center_position[0],
                self.center_position[1],
                "k.",
                markeredgewidth=4,
                markersize=13,
            )

        if plot_reference_position:
            if self.reference_point is not None and not np.isclose(
                LA.norm(self.reference_point), 0
            ):
                ref_point = self.global_reference_point
                ax.plot(
                    ref_point[0],
                    ref_point[1],
                    "k+",
                    markeredgewidth=4,
                    markersize=13,
                )

    def get_surface_derivative_angle_num(
        self,
        angle_dir,
        null_dir=None,
        NullMatrix=None,
        in_global_frame=False,
        rel_delta_dir=1e-6,
    ):
        """Numerical evaluation of surface derivative."""
        # TODO: make global frame evaluation more efficient
        # TODO: get surface intersection based on direction

        if NullMatrix is None:
            NullMatrix = get_orthogonal_basis(null_dir)

        point = get_angle_space_inverse(angle_dir, NullMatrix=NullMatrix)
        local_radius = self.get_local_radius_point(
            direction=point, in_global_frame=in_global_frame
        )

        delta_dir = np.linalg.norm(local_radius - self.center_position) * rel_delta_dir

        surf_derivs = np.zeros((angle_dir.shape[0], self.dim))
        for dd in range(angle_dir.shape[0]):
            delta_vec = np.zeros(angle_dir.shape[0])
            delta_vec[dd] = delta_dir

            point_high = get_angle_space_inverse(
                angle_dir + delta_vec, NullMatrix=NullMatrix
            )
            point_high = self.get_local_radius_point(
                direction=point_high, in_global_frame=in_global_frame
            )
            # point_high = np.linalg.norm(local_radius)*point_high

            point_low = get_angle_space_inverse(
                angle_dir - delta_vec, NullMatrix=NullMatrix
            )
            point_low = self.get_local_radius_point(
                direction=point_low, in_global_frame=in_global_frame
            )
            # point_low = np.linalg.norm(local_radius)*point_low

            surf_derivs[dd, :] = ((point_high - point_low) / (2 * delta_dir)).T

        # if in_global_frame:
        # surf_derivs = self.transform_relative2global_dir(surf_derivs)

        return surf_derivs

    def get_normal_derivative_angle_num(
        self,
        angle_dir,
        null_dir=None,
        NullMatrix=None,
        in_global_frame=False,
        delta_dir=1e-6,
    ):
        """Numerical evaluation of surface derivative."""
        # TODO: make global frame evaluation more efficient
        # TODO: get surface intersection based on direction

        if NullMatrix is None:
            NullMatrix = get_orthogonal_basis(null_dir)

        norm_derivs = np.zeros((angle_dir.shape[0], self.dim))

        for dd in range(angle_dir.shape[0]):
            delta_vec = np.zeros(angle_dir.shape[0])
            delta_vec[dd] = delta_dir

            point_high = get_angle_space_inverse(
                angle_dir + delta_vec, NullMatrix=NullMatrix
            )
            normal_high = self.get_local_radius_point(
                direction=point_high, in_global_frame=in_global_frame
            )
            # point_high = np.linalg.norm(local_radius)*point_high

            point_low = get_angle_space_inverse(
                angle_dir - delta_vec, NullMatrix=NullMatrix
            )
            normal_low = self.get_local_radius_point(
                direction=point_low, in_global_frame=in_global_frame
            )
            # point_low = np.linalg.norm(local_radius)*point_low
            norm_derivs[dd, :] = ((normal_high - normal_low) / (2 * delta_dir)).T
        # if in_global_frame:
        # norm_derivs = self.transform_relative2global_dir(norm_derivs)
        return norm_derivs

    def compute_rotation_matrix(self):
        # TODO - replace with quaternions
        # Find solution for higher dimensions
        if self.dim != 2:
            warnings.warn("Orientation matrix only used for useful for 2-D rotations.")
            return

        orientation = self._orientation
        self._rotation_matrix = np.array(
            [
                [cos(orientation), -sin(orientation)],
                [sin(orientation), cos(orientation)],
            ]
        )

    def set_reference_point(
        self, position: np.ndarray, in_global_frame: bool = False
    ) -> None:  # Inherit
        """Defines reference point.
        It is used to create reference direction for the modulation of the system."""
        if in_global_frame:
            position = self.transform_global2relative(position)
        self.reference_point = position
        if not self.is_boundary:
            self.extend_hull_around_reference()

    def extend_hull_around_reference(self):
        """Updates the obstacles such that they are star-shaped with respect to the reference
        point."""
        raise NotImplementedError("Implement for fully functional child class.")

    def do_velocity_step(self, delta_time: float) -> None:
        if self.linear_velocity is not None:
            self.position = self.position + self.linear_velocity * delta_time

        if self.angular_velocity is not None:
            if self.dimension == 2:
                self.orientation = self.orientation + self.angular_velocity * delta_time
            else:
                raise NotImplementedError("Angular velocity step not defined for d>2")

    def move_obstacle_to_referencePoint(self, position, in_global_frame=True):
        if not in_global_frame:
            position = self.transform_relative2global(position)

        self.center_position = position

        # self.reference_point = position
        # self.center_dyn = self.reference_point

    def move_center(self, position, in_global_frame=True):
        """Change (center) position of the system.
        Note that all other variables are relative."""

        if not in_global_frame:
            position = self.transform_relative2global(position)

        self.center_position = position

    def update_position(self, t, dt):
        # Inherit
        # TODO - implement function dependend movement (yield), nonlinear integration
        # Euler / Runge-Kutta integration
        # TODO: make one updater only & update also shapely

        lin_vel = self.get_linear_velocity(t)  # nonzero
        if not (lin_vel is None or np.sum(np.abs(lin_vel)) < 1e-8):
            self.center_position = self.center_position + dt * lin_vel
            self.has_moved = True

        ang_vel = self.get_angular_velocity(t)  # nonzero
        if not (ang_vel is None or np.sum(np.abs(ang_vel)) < 1e-8):
            self.orientation = self.orientation + dt * ang_vel
            self.compute_rotation_matrix()
            self.has_moved = True

        if self.has_moved:
            self.draw_obstacle()

    def update_position_and_orientation(
        self,
        position,
        orientation,
        k_position=0.9,
        k_linear_velocity=0.9,
        k_orientation=0.9,
        k_angular_velocity=0.9,
        time_current=None,
        reset=False,
    ):
        """Updates position and orientation. Additionally calculates linear and angular velocity based on the passed timestep.
        Updated values for pose and twist are filetered.

        Input:
        - Position (2D) &
        - Orientation (float)"""
        if self.dim > 2:
            raise NotImplementedError("Implement for dimension >2.")

        # TODO implement Kalman filter
        if time_current is None:
            time_current = time.time()

        if reset:
            self.center_position = position
            self.orientation = orientation
            self.linear_velocity = np.zeros(self.dim)
            self.angular_velocity = np.zeros(self.dim)
            self.draw_obstacle()
            return

        dt = time_current - self.timestamp

        if isinstance(position, list):
            position = np.array(position)

        if self.dim == 2:
            # 2D navigation, but 3D sensor input
            new_linear_velocity = (position - self.position) / dt

            # Periodicity of oscillation
            delta_orientation = angle_difference_directional(
                orientation, self.orientation
            )
            new_angular_velocity = delta_orientation / dt
            # import pdb; pdb.set_trace()
            self.linear_velocity = (
                k_linear_velocity * self.linear_velocity
                + (1 - k_linear_velocity) * new_linear_velocity
            )
            self.center_position = k_position * (
                self.linear_velocity * dt + self.center_position
            ) + (1 - k_position) * (position)

            # Periodic Weighted Average
            self.angular_velocity = (
                k_angular_velocity * self.angular_velocity
                + (1 - k_angular_velocity) * new_angular_velocity
            )

            self.orientation = periodic_weighted_sum(
                angles=[
                    self.angular_velocity * dt + self.orientation,
                    orientation,
                ],
                weights=[k_orientation, (1 - k_orientation)],
            )
        self.timestamp = time_current
        self.draw_obstacle()  # Really needed?

        self.has_moved = True

    @staticmethod
    def are_lines_intersecting(direction_line, passive_line):
        # TODO only return intersection point or None
        # solve equation line1['point_start'] + a*line1['direction'] = line2['point_end'] + b*line2['direction']
        connection_direction = np.array(direction_line["point_end"]) - np.array(
            direction_line["point_start"]
        )
        connection_passive = np.array(passive_line["point_end"]) - np.array(
            passive_line["point_start"]
        )
        connection_matrix = np.vstack((connection_direction, -connection_passive)).T

        if LA.det(connection_matrix):  # nonzero value
            direction_factors = LA.inv(connection_matrix).dot(
                np.array(passive_line["point_start"])
                - np.array(direction_line["point_start"])
            )

            # Smooth because it's a tangent
            if direction_factors[0] >= 0:
                if direction_factors[1] >= 0 and LA.norm(
                    direction_factors[1] * connection_passive
                ) <= LA.norm(connection_passive):

                    return True, LA.norm(direction_factors[0] * connection_direction)
        return False, -1

    def get_obstacle_radius(
        self, position, in_global_frame=False, Gamma=None
    ):  # Inherit
        # TODO: remove since looping...
        if in_global_frame:
            position = self.transform_global2relative(position)

        if Gamma is not None:
            Gamma = self.get_gamma(position)
        dist_to_center = LA.norm(position)

        return dist_to_center / Gamma

    def get_reference_point(self, in_global_frame=False):
        if in_global_frame:
            return self.transform_relative2global(self.reference_point)
        else:
            return self.reference_point

    def set_relative_gamma_at_position(
        self,
        position,
        relative_gamma,
        gammatype="proportional",
        in_global_frame=True,
    ):
        """Store the relative gamma of a corresponding position."""
        if not in_global_frame:
            position = self.transform_relative2global(position)
        self._relative_gamma_position = position
        self._relative_gamma = relative_gamma

    def get_relative_gamma_at_position(
        self, position, gammatype="proportional", in_global_frame=True
    ):
        """Returns relative gamma if position corresponds to stored one
        returns None if this is not the case."""
        if not in_global_frame:
            position = self.transform_relative2global(position)

        if np.allclose(position, self._relative_gamma_position):
            return self._relative_gamma
        else:
            return None

    def reset_relative_reference(self):
        self._relative_reference_point = None
        self._relative_gamma_position = None
        self._relative_gamma = None

    @property
    def has_relative_gamma(self):
        return self._relative_gamma is not None

    def get_angle2dir(self, position_dir, tangent_dir, needs_normalization=True):
        if needs_normalization:
            if len(position_dir.shape) > 1:
                position_dir /= np.tile(LA.norm(position_dir, axis=0), (self.dim, 1))
                tangent_dir /= np.tile(LA.norm(tangent_dir, axis=0), (self.dim, 1))
                angle_arccos = np.sum(position_dir * tangent_dir, axis=0)
            else:
                position_dir = position_dir / np.linalg.norm(position_dir)
                tangent_dir = tangent_dir / np.linalg.norm(tangent_dir)

                angle_arccos = np.sum(position_dir * tangent_dir)
        return np.arccos(angle_arccos)

    def get_angle_weight(
        self,
        angles,
        max_angle=pi,
        min_angle=0,
        check_range=False,
        weight_pow=1,
    ):
        # TODO: move to utils (?) / angle utils
        n_angles = np.array(angles).shape[0]
        if check_range:
            ind_low = angles <= min_angle
            if np.sum(ind_low):
                return ind_low / np.sum(ind_low)

            angles = np.min(np.vstack((angles, np.ones(n_angles) * max_angle)))

        zero_ind = angles <= min_angle
        if np.sum(zero_ind):
            return zero_ind / np.sum(zero_ind)

        nonzero_ind = angles < max_angle
        if not np.sum(nonzero_ind):
            warnings.warn("No angle has an influence")
            # print('Angles', angles)
            return np.zeros(angles.shape)

        elif np.sum(nonzero_ind) == 1:
            return nonzero_ind * 1.0

        # [min, max] -> [0, 1] weights
        weights = (angles[nonzero_ind] - min_angle) / (max_angle - min_angle)

        # [min, max] -> [infty, 1]
        weights = 1 / weights

        # [min, max] -> [infty, 0]
        weights = (weights - 1) ** weight_pow

        weight_norm = np.sum(weights)

        if weight_norm:
            weights = weights / weight_norm

        weights_all = np.zeros(angles.shape)
        weights_all[nonzero_ind] = weights
        return weights_all

    def get_distance_weight(self, distance, power=1, distance_min=0):
        ind_positiveDistance = distance > 0

        distance = distance - distance_min
        weights = np.zeros(distance.shape)
        weights[ind_positiveDistance] = (1.0 / distance[ind_positiveDistance]) ** power
        weights[ind_positiveDistance] /= np.sum(weights[ind_positiveDistance])
        # weights[~ind_positiveDistance] = 0
        return weights

    def get_outwards_reference_direction(
        self, position: np.ndarray, in_global_frame: bool = False
    ) -> np.ndarray:
        """Returns reference direction pointing away from obstacle.
        At the reference point, a (dummy) vector of length one is returned."""
        return (-1) * self.get_reference_direction(position, in_global_frame)

    def get_reference_direction(
        self, position: np.ndarray, in_global_frame: bool = False
    ) -> np.ndarray:
        """Returns reference direction pointing away from obstacle.
        At the reference point, a (dummy) vector of length one is returned."""
        if in_global_frame:
            ref_dir = self.center_position - position
        else:
            ref_dir = (-1) * position

        # Normal direction
        norm_of_ref = LA.norm(ref_dir)

        if norm_of_ref:
            return ref_dir / norm_of_ref
        else:
            return np.ones(self.dim) / self.dim

    def get_linear_velocity(self, *arg, **kwargs):
        return self.linear_velocity_const

    def get_angular_velocity(self, *arg, **kwargs):
        return self.angular_velocity_const

    def get_scaled_boundary_points(
        self, scale, safety_margin=True, redraw_obstacle=False
    ):
        # Draws at 1:scale
        if safety_margin:
            scaled_boundary_points = scale * self._boundary_points_margin
        else:
            scaled_boundary_points = scale * self._boundary_points

        return self.transform_relative2global(scaled_boundary_points)

    def obs_check_collision(
        self,
    ):
        raise NotImplementedError()

    def get_distance_to_hullEdge(self, position, hull_edge=None):
        raise NotImplementedError()<|MERGE_RESOLUTION|>--- conflicted
+++ resolved
@@ -637,11 +637,6 @@
         if self.dimension != 2:
             raise Exception("Only implemented for 2D case.")
 
-<<<<<<< HEAD
-=======
-        outsidely_ = self.shapely.get_global_with_everything_as_array()
-
->>>>>>> 05057cb9
         # Get inside one
         shapely_outer = self.shapely.get_global_with_everything_as_array()
         shapely_core = self.shapely.get_global_without_margin_as_array()
