#!/USSR/bin/python3
"""
Basic class to represent obstacles
<<<<<<< HEAD
"""
=======
'''
__date__ = "2019-10-15"
__author__ = "Lukas Huber"
__email__ = "lukas.huber@epfl.ch"
>>>>>>> c86da1d4

import time
import warnings, sys
import numpy as np
import numpy.linalg as LA
from math import sin, cos, pi, ceil

from abc import ABC, abstractmethod

from functools import lru_cache
# from functools import cache     # Store all values(?)
# from functools import cached_property    # Store property [pyhton 3 only]

from dynamic_obstacle_avoidance.obstacle_avoidance.angle_math import *
from dynamic_obstacle_avoidance.state import State

import matplotlib.pyplot as plt     # TODO: remove after debugging!

visualize_debug = False

<<<<<<< HEAD
# TODO: explore obstacles with shapely for speed

class Obstacle(ABC):
=======
# Utils (!)
def local_frame_check_return_velocity(func, in_global_frame=False):
    # Is this really useful / easily possible(?!)
    def wrapper():
        if in_global_frame:
            # DO which ones here?
            pass
        velocity = func()
        # what self...
        velocity = self.transform_global2relative_dir(velocity)
        return velocity
        
class Obstacle(State):
>>>>>>> c86da1d4
    """ 
    (Virtual) base class of obstacles 
    This class defines obstacles to modulate the DS around it
    """
    id_counter = 0
    active_counter = 0
    
    def __repr__(self):
        if self.is_boundary:
            return "Wall <<{}>> is of Type: <{}>".format(self.name, type(self).__name__)
        else:
            return "Obstacle <<{}>> is of Type  <{}>".format(self.name, type(self).__name__)

    def __init__(self, orientation=None, sigma=1,  center_position=np.array([0, 0]),
                 tail_effect=True, has_sticky_surface=True,
                 sf=1, repulsion_coeff=1,
                 reactivity=1,
                 name=None,
                 is_dynamic=False, is_deforming=False,
                 # reference_point=None,
                 # margin_absolut=0, 
                 x0=None, th_r=None, dimension=None,
                 linear_velocity=None, angular_velocity=None, xd=None, w=None,
                 func_w=None, func_xd=None,  x_start=0, x_end=0, timeVariant=False,
                 Gamma_ref=0, is_boundary=False, hirarchy=0, ind_parent=-1,
                 gamma_distance=None,
                 # *args, **kwargs # maybe random arguments
                 ):
        
        if name is None:
            self.name = "obstacle{}".format(Obstacle.id_counter)
        else:
            self.name = name
            
        self.sf = sf # TODO - rename
        # self.delta_margin = delta_margin
        
        self.sigma = sigma
        
        self.tail_effect = tail_effect # Modulation if moving away behind obstacle
        self.has_sticky_surface = has_sticky_surface

        # Obstacle attitude / 
        if not x0 is None:
            center_position = x0        # TODO remove and rename
        self.position = center_position
        self.center_position = self.position
        
        self.x0 = center_position       # TODO: REMOVE!

        # Dimension of space
        self.dim = len(self.center_position)
        
        # Dimension of space 
        self.d = len(self.center_position)      # TODO remove

        if orientation is None:
            if self.dim == 2:
                orientation = 0
            if self.dim == 3:
                orientation = np.zeros(3)
                
            if not th_r is None:
                # TODO: depreciated remove
                orientation = th_r
                
        self.orientation = orientation

        self.rotMatrix = []
        self.compute_R()      # Compute Rotation Matrix

        self.resolution = 0      # Resolution of drawing

        self._boundary_points = None      # Numerical drawing of obstacle boundarywq
        self._boundary_points_margin = None     # Obstacle boundary plus margin!

        self.timeVariant = timeVariant
        if self.timeVariant:
            self.func_xd = 0
            self.func_w = 0
        # else:
            # self.always_moving = always_moving
        
        if angular_velocity is None:
            if w is None:
                if self.dim == 2:
                    angular_velocity = 0
                elif self.dim == 3:
                    angular_velocity = np.zeros(self.dim)
                else:
                    import pdb; pdb.set_trace();
                    raise ValueError("Define angular velocity for higher dimensions.")
            else:
                angular_velocity = w
        self.angular_velocity_const = angular_velocity

        if linear_velocity is None:
            if xd is None:
                linear_velocity=np.zeros(self.dim)
            else:
                linear_velocity = xd

        self.linear_velocity = linear_velocity

        # TODO: remove
        # Special case of moving obstacle (Create subclass) 
        if sum(np.abs(self.linear_velocity)) or np.sum(self.angular_velocity) \
           or self.timeVariant:
            # Dynamic simulation - assign varibales:
            self.x_start = x_start
            self.x_end = x_end
            self.always_moving = False
        else:
            self.x_start = 0
            self.x_end = 0
            self.always_moving = False

        self.update_timestamp()

        # Trees of stars // move to 'properties'
        self.hirarchy = hirarchy
        self.ind_parent = ind_parent
        self.ind_children = []

        # Relative Reference point // Dyanmic center
        # if reference_point is None:
        self.reference_point = np.zeros(self.dim) # TODO remove and rename
        self.reference_point_is_inside = True
        # else:
            # self.set_reference_point(reference_point, in_global_frame=True)

        self.Gamma_ref = Gamma_ref
        self.is_boundary = is_boundary

        self.is_convex = False        # Needed?
        self.is_non_starshaped = False

        # Allows to track which obstacles need an update on the reference point search
        self.has_moved = True 
        self.is_dynamic = is_dynamic
        
        self.is_deforming = is_deforming
            
        if self.is_deforming:
            self.inflation_speed_radial = 0

        # Repulsion coefficient to actively move away from obstacles (if possible)
        # [1, infinity]
        self.repulsion_coeff = repulsion_coeff
        self.reactivity = reactivity

        # Distance which decides over 'proportional' factor for gamma
        self.gamma_distance = gamma_distance

        # self.properties = {} # TODO (maybe): use kwargs for properties..

        Obstacle.id_counter += 1  # New obstacle created
        Obstacle.active_counter += 1

    def __del__(self):
        Obstacle.active_counter -= 1

    @property
    def dimension(self):
        return self.dim

    @property
    def repulsion_coeff(self):
        return self._repulsion_coeff

    @repulsion_coeff.setter
    def repulsion_coeff(self, value):
        # Coefficient > 1 are accepted;
        # Good range is in [1, 2]
        # if value < 1.0:
            # warnings.warn("Repulsion coeff smaller than 1. Reset to 1.")
            # value = 1.0
        self._repulsion_coeff = value
    
    # TODO: use loop for 2D array, in order to speed up for 'on-robot' implementation!
    def get_normal_direction(self, position, in_global_frame=False):
        """ Get normal direction to the surface. 
        IMPORTANT: Based on convention normal.dot(reference)>0 . """
        raise NotImplementedError("Implement function in child-class of <Obstacle>.")

    # Store five previous values
    # @lru_cache(maxsize=5)
    def get_gamma(self, position, *args, **kwargs):
        """ Get gamma value of obstacle."""
        if len(position.shape)==1:
            position = np.reshape(position, (self.dim, 1))

            return np.reshape(self._get_gamma(position, *args, **kwargs), (-1))
            
        elif len(position.shape)==2:
            return self._get_gamma(position, *args, **kwargs)
                              
        else:
            ValueError("Triple dimensional position are unexpected")
    
    def _get_gamma(self, position, reference_point=None, in_global_frame=False, gamma_type='proportional'):
        """ Calculates the norm of the function.
        Position input has to be 2-dimensional array """

        import pdb; pdb.set_trace() 

        if in_global_frame:
            position = self.transform_global2relative(position)
            if not reference_point is None:
                reference_point = self.transform_global2relative(reference_point)
                
        if reference_point is None:
            reference_point = self.local_reference_point
        else:
            if self.get_gamma(reference_point) > 0:
                raise ValueError("Reference point is outside hull")

        dist_position = np.linalg.norm(position, axis=0)
        ind_nonzero = dist_position>0

        if not np.sum(ind_nonzero): # only zero values
            if self.is_boundary:
                return np.ones(dist_position.shape)*sys.float_info.max
            else:
                return np.zeros(dist_position.shape)

        gamma = np.zeros(dist_position.shape)
        # radius = self._get_local_radius(position[:, ind_nonzero], reference_point)
        # With respect to center. Is this ok?
        radius = self._get_local_radius(position[:, ind_nonzero])

        import pdb; pdb.set_trace()

                
        if gamma_type=='proportional':
            gamma[ind_nonzero] = dist_position[ind_nonzero]/radius[ind_nonzero]
            if self.is_boundary:
                gamma[ind_nonzero] = 1/gamma[ind_nonzero]
                gamma[~ind_nonzero] = sys.float_info.max
                
        elif gamma_type=='linear':
            if self.is_boundary:
                raise NotImplementedError("Not implemented for other gamma types.")
            else:
                ind_outside = (dist_position>radius)

                # import pdb; pdb.set_trace()
                if np.sum(ind_outside):
                    ind_ = ind_outside
                    dd = dist_position[ind_]
                    rr = radius[ind_]
                    gamma[ind_] = 1 + (dd - rr)

                if np.sum(~ind_outside):
                    ind_ = np.logical_and(ind_nonzero, ~ind_outside)
                    dd = dist_position[ind_]
                    rr = radius[ind_]
                    gamma[ind_] = 1/(rr*rr/dd - rr + 1)
            
        else:
            raise NotImplementedError("Not implemented for other gamma types.")
        
        return gamma
        
    # def get_gamma(self, *args, **kwargs):
                
        # raise NotImplementedError("Child of type {} needs an Implemenation of virtual class.".format(type(self)))

    def draw_obstacle(self, *args, **kwargs):
        raise NotImplementedError("Child of type {} needs an Implemenation of virtual class.".format(type(self)))

    def get_surface_derivative_angle_num(self, angle_dir, null_dir=None, NullMatrix=None, in_global_frame=False, rel_delta_dir=1e-6):
        """ Numerical evaluation of surface derivative. """
        # TODO: make global frame evaluation more efficient
        # TODO: get surface intersection based on direction

        if NullMatrix is None:
            NullMatrix = get_orthogonal_basis(null_dir)

        point = get_angle_space_inverse(angle_dir, NullMatrix=NullMatrix)
        local_radius = self.get_local_radius_point(direction=point, in_global_frame=in_global_frame)

        delta_dir = np.linalg.norm(local_radius - self.center_position)*rel_delta_dir

        surf_derivs = np.zeros((angle_dir.shape[0], self.dim))
        for dd in range(angle_dir.shape[0]):
            delta_vec = np.zeros(angle_dir.shape[0])
            delta_vec[dd] = delta_dir

            point_high = get_angle_space_inverse(angle_dir+delta_vec, NullMatrix=NullMatrix)
            point_high = self.get_local_radius_point(direction=point_high, in_global_frame=in_global_frame)
            # point_high = np.linalg.norm(local_radius)*point_high
            
            point_low = get_angle_space_inverse(angle_dir-delta_vec, NullMatrix=NullMatrix)
            point_low = self.get_local_radius_point(direction=point_low, in_global_frame=in_global_frame)
            # point_low = np.linalg.norm(local_radius)*point_low
            
            surf_derivs[dd, :] = ((point_high-point_low)/(2*delta_dir)).T
        
        # if in_global_frame:
            # surf_derivs = self.transform_relative2global_dir(surf_derivs)
            
        return surf_derivs
    

    def get_normal_derivative_angle_num(self, angle_dir, null_dir=None, NullMatrix=None, in_global_frame=False, delta_dir=1e-6):
        """ Numerical evaluation of surface derivative. """
        # TODO: make global frame evaluation more efficient
        # TODO: get surface intersection based on direction

        if NullMatrix is None:
            NullMatrix = get_orthogonal_basis(null_dir)

        norm_derivs = np.zeros((angle_dir.shape[0], self.dim))
        
        for dd in range(angle_dir.shape[0]):
            delta_vec = np.zeros(angle_dir.shape[0])
            delta_vec[dd] = delta_dir

            point_high = get_angle_space_inverse(angle_dir+delta_vec, NullMatrix=NullMatrix)
            normal_high = self.get_local_radius_point(direction=point_high, in_global_frame=in_global_frame)
            # point_high = np.linalg.norm(local_radius)*point_high
            
            point_low = get_angle_space_inverse(angle_dir-delta_vec, NullMatrix=NullMatrix)
            normal_low = self.get_local_radius_point(direction=point_low, in_global_frame=in_global_frame)
            # point_low = np.linalg.norm(local_radius)*point_low
            norm_derivs[dd, :] = ((normal_high-normal_low)/(2*delta_dir)).T
            
        # if in_global_frame:
            # norm_derivs = self.transform_relative2global_dir(norm_derivs)
            
        return norm_derivs

    
    def transform_global2relative(self, position):
        """ Transform a position from the global frame of reference 
        to the obstacle frame of reference"""
        if not position.shape[0]==self.dim:
            raise ValueError("Wrong position dimensions")

        if self.dim > 2:
            warnings.warn("Rotation for dimensions {} need to be implemented".format(self.dim))
            return position
            # raise NotImplementedError("Rotation for dimensions {} need to be implemented".format(self.dim))
            
        if len(position.shape)==1:
            return self.rotMatrix.T.dot(position - np.array(self.center_position))
        elif len(position.shape)==2:
            n_points = position.shape[1]
            return self.rotMatrix.T.dot(position - np.tile(self.center_position, (n_points,1)).T)
        else:
            raise ValueError("Unexpected position-shape")

    def transform_relative2global(self, position):
        """ Transform a position from the obstacle frame of reference 
        to the global frame of reference"""
        if not isinstance(position, (list, np.ndarray)):
            raise TypeError('Position={} is of type {}'.format(position, type(position)))

        if self.dim > 2:
             warnings.warn("Rotation for dimensions {} need to be implemented".format(self.dim))
             return position
            # raise NotImplementedError("Rotation for dimensions {} need to be implemented".format(self.dim))

        if isinstance(position, (list)):
            position = np.array(position)
            
        if not position.shape[0]==self.dim:
            raise TypeError('Position is of dimension {}, instead of {}'.format(position.shape[0], self.dim))

        if len(position.shape)==1:
            return self.rotMatrix.dot(position) + self.center_position
        elif len(position.shape)==2:
            # TODO - make it a oneliner without for loop to speed up
            # for ii in range(position.shape[1]):
                # position[:, ii] = self.rotMatrix.dot(position[:, ii]) + self.center_position
            # return position
            n_points = position.shape[1]
            return self.rotMatrix.dot(position) + np.tile(self.center_position, (n_points,1)).T
        # return (self.rotMatrix.dot(position))  + np.array(self.center_position)
        else:
            raise ValueError("Unexpected position-shape")
        
    def transform_relative2global_dir(self, direction):
        """ Transform a direction, velocity or relative position to the global-frame """
        if self.dim > 3:
            warnings.warn("Not implemented for higer dimensions")
            return direction
        return self.rotMatrix.dot(direction)

    def transform_global2relative_dir(self, direction):
        """ Transform a direction, velocity or relative position to the obstacle-frame """
        if self.dim > 3:
            warnings.warn("Not implemented for higer dimensions")
            return direction
        return self.rotMatrix.T.dot(direction)

    def transform_global2relative_matr(self, matrix):
        if self.dim > 3:
            warnings.warn("Not implemented for higer dimensions")
            return matrix
        return self.rotMatrix.T.dot(matrix).dot(self.rotMatrix)

    def transform_relative2global_matr(self, matrix):
        if self.dim > 3:
            warnings.warn("Not implemented for higer dimensions")
            return matrix
        return self.rotMatrix.dot(matrix).dot(self.rotMatrix.T)

    @property
    def center_dyn(self):# TODO: depreciated -- delete
        return self.reference_point

    # @property
    # def center_dyn(self):# TODO: depreciated -- delete
        # return self.reference_point
    
    
    @property
    def global_reference_point(self):
        # Rename kernel-point?
        return self.transform_relative2global(self._reference_point)
    
    # @global_reference_point.setter
    # def global_reference_point(self, value):
        # self._reference_point = self.transform_global2relative(value)
        
    # @property
    # def kernel_point(self):
        # Rename kernel-point?
        # return self._reference_point
    
    # @kernel_point.setter
    # def kernel_point(self, value):
        # self._reference_point = value

    @property
    def local_reference_point(self):
        # Rename kernel-point?
        return self._reference_point

    @local_reference_point.setter
    def local_reference_point(self, value):
        # Rename kernel-point?
        self._reference_point = value
        
    @property
    def reference_point(self):
        # Rename kernel-point?
        return self._reference_point

    @reference_point.setter
    def reference_point(self, value):
        self._reference_point = value

    @property
    def orientation(self):
        return self._orientation
    
    @orientation.setter
    def orientation(self, value):
        if isinstance(value, list) and self.dim==3:
            self._orientation = np.array(value) # MAYBE: change to quaternion
        else:
            self._orientation = value

        if self.dim==2:
            self.compute_R()

    @property
    def th_r(self): # TODO: will be removed since outdated
        return self.orientation # getter

    @th_r.setter
    def th_r(self, value): # TODO: will be removed since outdated
        self.orientation = value # setter

    @property
    def position(self):
        return self.center_position

    @position.setter
    def position(self, value):
        self.center_position = value

    @property
    def x0(self):
        return self.center_position

    @x0.setter
    def x0(self, value):
        self.center_position = value
        self.has_moved = True
    
    @property
    def center_position(self):
        return self._center_position
    
    @center_position.setter
    def center_position(self, value):
        if isinstance(value, list):
            self._center_position = np.array(value) 
        else:
            self._center_position = value

    @property
    def timestamp(self):
        return self._timestamp

    @timestamp.setter
    def timestamp(self, value):
        # if timestamp is None:
        self._timestamp = value

    def update_timestamp(self):
        self._timestamp = time.time()

    @property
    def xd(self): # TODO: remove
        warnings.warn("Outdated name")
        return self._linear_velocity_const

    @property
    def velocity_const(self):
        warnings.warn("Outdated name")
        return self._linear_velocity_const

    @property
    def linear_velocity_const(self):
        return self._linear_velocity_const

    @linear_velocity_const.setter
    def linear_velocity_const(self, value):
        if isinstance(value, list):
            value = np.array(value)
        self._linear_velocity_const = value

    @property
    def linear_velocity(self):
        return self._linear_velocity

    @linear_velocity.setter
    def linear_velocity(self, value):
        self._linear_velocity = value
        self._linear_velocity_const = value

    @property
    def angular_velocity_const(self):
        return self._angular_velocity_const

    @angular_velocity_const.setter
    def angular_velocity_const(self, value):
        if isinstance(value, list):
            value = np.array(value)
        self._angular_velocity_const = value
        self._angular_velocity = value

    @property
    def w(self): # TODO: remove
        warnings.warn("Outdated name")
        return self._angular_velocity_const

    @property
    def boundary_points(self):
        return self._boundary_points

    @boundary_points.setter
    def boundary_points(self, value):
        self._boundary_points = value
        
    @property
    def boundary_points_local(self):
        return self._boundary_points

    @boundary_points_local.setter
    def boundary_points_local(self, value):
        self._boundary_points = value

    @property
    def x_obs(self):
        return self.boundary_points_global_closed

    @property
    def boundary_points_global_closed(self):
        boundary = self.boundary_points_global
        return np.hstack((boundary, boundary[:, 0:1]))

    @property
    def boundary_points_global(self):
        return self.transform_relative2global(self._boundary_points)

    # @property
    # def boundary_points_margin(self):
        # return self._boundary_points_margin
    
    # @boundary_points_margin.setter
    # def boundary_points_margin(self, value):
        # self._boundary_points_margin = value

    @property
    def boundary_points_margin_local(self):
        return self._boundary_points_margin
    
    @boundary_points_margin_local.setter
    def boundary_points_margin_local(self, value):
        self._boundary_points_margin = value

    @property
    def x_obs_sf(self):
        return self.boundary_points_margin_global_closed
    
    @property
    def boundary_points_margin_global(self):
        return self.transform_relative2global(self._boundary_points_margin)

    @property
    def boundary_points_margin_global_closed(self):
        boundary = self.boundary_points_margin_global
        return np.hstack((boundary, boundary[:, 0:1]))

    # @boundary_points.setter
    # def boundary_points
        
    def compute_R(self):
        #TODO: remove - depreciated
        self.compute_rotation_matrix()
        
    def compute_rotation_matrix(self):
        # TODO - replace with quaternions
        # Find solution for higher dimensions
        orientation = self._orientation

        # Compute the rotation matrix in 2D and 3D
        if orientation is None:
            self.rotMatrix = np.eye(self.dim)
            return

        # rotating the query point into the obstacle frame of reference
        if self.dim==2:
            self.rotMatrix = np.array([[cos(orientation), -sin(orientation)], 
                                       [sin(orientation),  cos(orientation)]])
                                       
        elif self.dim==3:
            R_x = np.array([[1, 0, 0,],
                        [0, np.cos(orientation[0]), np.sin(orientation[0])],
                        [0, -np.sin(orientation[0]), np.cos(orientation[0])] ])

            R_y = np.array([[np.cos(orientation[1]), 0, -np.sin(orientation[1])],
                        [0, 1, 0],
                        [np.sin(orientation[1]), 0, np.cos(orientation[1])] ])

            R_z = np.array([[np.cos(orientation[2]), np.sin(orientation[2]), 0],
                        [-np.sin(orientation[2]), np.cos(orientation[2]), 0],
                        [ 0, 0, 1] ])

            self.rotMatrix= R_x.dot(R_y).dot(R_z)
        else:
            warnings.warn('rotation not yet defined in dimensions d > 3 !')
            self.rotMatrix = np.eye(self.dim)

    def set_reference_point(self, position, in_global_frame=False): # Inherit
        """Defines reference point. 
        It is used to create reference direction for the modulation of the system."""

        if in_global_frame:
            position = self.transform_global2relative(position)
        
        self.reference_point = position
        self.extend_hull_around_reference()

    def extend_hull_around_reference(self):
        """ Updates the obstacles such that they are star-shaped with respect to the reference
        point. """
        raise NotImplementedError("Implement for fully functional child class.")
        
    def move_obstacle_to_referencePoint(self, position, in_global_frame=True):
        if not in_global_frame:
            position = self.transform_relative2global(position)

        self.center_position = position
        
        # self.reference_point = position
        # self.center_dyn = self.reference_point
        

    def move_center(self, position, in_global_frame=True):
        """ Change (center) position of the system. 
        Note that all other variables are relative."""
        
        if not in_global_frame:
            position = self.transform_relative2global(position)
            
        self.center_position = position


    def update_position_and_orientation(self, position, orientation, k_position=0.9, k_linear_velocity=0.9, k_orientation=0.9, k_angular_velocity=0.9, time_current=None, reset=False):
        """ Updates position and orientation. Additionally calculates linear and angular velocity based on the passed timestep. 
        Updated values for pose and twist are filetered.

        Input: 
        - Position (2D) & 
        - Orientation (float)  """
        
        if self.dim>2:
            raise NotImplementedError("Implement for dimension >2.")

        # TODO implement Kalman filter
        if time_current is None:
            time_current = time.time()
            
        if reset:
            self.center_position = position
            self.orientation = orientation
            self.linear_velocity = np.zeros(self.dim)
            self.angular_velocity = np.zeros(self.dim)
            self.draw_obstacle()
            return 
        
        dt = time_current - self.timestamp
        
        if isinstance(position, list):
            position = np.array(position)

        if self.dim==2:
            # 2D navigation, but 3D sensor input
            new_linear_velocity = (position-self.position)/dt
            
            # Periodicity of oscillation
            delta_orientation = angle_difference_directional(orientation, self.orientation)
            new_angular_velocity = delta_orientation/dt
            # import pdb; pdb.set_trace()
            self.linear_velocity = k_linear_velocity*self.linear_velocity + (1-k_linear_velocity)*new_linear_velocity
            self.center_position = k_position*(self.linear_velocity*dt + self.center_position) + (1-k_position)*(position)

            # Periodic Weighted Average
            self.angular_velocity = k_angular_velocity*self.angular_velocity + (1-k_angular_velocity)*new_angular_velocity 

            self.orientation = periodic_weighted_sum(
                angles=[self.angular_velocity*dt+self.orientation, orientation],
                weights=[k_orientation, (1-k_orientation)] )
            
        self.timestamp = time_current

        self.draw_obstacle() # Really needed? 
        
        self.has_moved = True 

    @staticmethod
    def are_lines_intersecting(direction_line, passive_line):
        # TODO only return intersection point or None
        # solve equation line1['point_start'] + a*line1['direction'] = line2['point_end'] + b*line2['direction']
        connection_direction = np.array(direction_line['point_end']) - np.array(direction_line['point_start'])
        connection_passive = np.array(passive_line['point_end']) - np.array(passive_line['point_start'])
        connection_matrix = np.vstack((connection_direction, -connection_passive)).T
        
        if LA.det(connection_matrix): # nonzero value
            direction_factors = (LA.inv(connection_matrix).dot(
                                 np.array(passive_line['point_start'])
                                  - np.array(direction_line['point_start']) ))

            # Smooth because it's a tangent
            if direction_factors[0]>=0:
                if direction_factors[1]>=0 and LA.norm(direction_factors[1]*connection_passive) <= LA.norm(connection_passive):

                    return True, LA.norm(direction_factors[0]*connection_direction)
        return False, -1

    
    def get_obstacle_radius(self, position, in_global_frame=False, Gamma=None): # Inherit
        # TODO: remove since looping...
        if in_global_frame:
            position = self.transform_global2relative(position)

        if not Gamma==None:
            Gamma = self.get_gamma(position)
        dist_to_center = LA.norm(position)

        return dist_to_center/Gamma

    
    def get_reference_point(self, in_global_frame=False): # Inherit
        if in_global_frame:
            return self.transform_relative2global(self.reference_point)
        else:
            return self.reference_point
    

    def get_boundaryGamma(self, Gamma, Gamma_ref=0): # 
        """
        Reverse Gamma value such that boundaries can be treated with the same algorithm
        as obstacles

        Basic rule: [1, oo] -> [1, 0] AND [0, 1] -> [oo, 1]
        """
        if isinstance(Gamma, (float, int)):
            if Gamma <= Gamma_ref:
                return sys.float_info.max
            else:
                return (1-Gamma_ref)/(Gamma-Gamma_ref)
            
        else:
            if isinstance(Gamma, (list)):
                Gamma = np.array(Gamma)
            ind_small_gamma = (Gamma <= Gamma_ref)
            Gamma[ind_small_gamma] = sys.float_info.max
            Gamma[~ind_small_gamma] = (1-Gamma_ref)/(Gamma[~ind_small_gamma]-Gamma_ref)
            return Gamma

        
    def get_angle2dir(self, position_dir, tangent_dir, needs_normalization=True):
        if needs_normalization:
            if len(position_dir.shape) > 1:
                position_dir /= np.tile(LA.norm(position_dir,axis=0), (self.dim, 1))
                tangent_dir /= np.tile(LA.norm(tangent_dir, axis=0), (self.dim, 1))
                angle_arccos = np.sum(position_dir * tangent_dir, axis=0)
            else:
                position_dir /= LA.norm(position_dir)
                tangent_dir /= LA.norm(tangent_dir)
                angle_arccos = np.sum(position_dir * tangent_dir)
        return np.arccos(angle_arccos)


    def get_angle_weight(self, angles, max_angle=pi, min_angle=0, check_range=False, weight_pow=1):
        # n_angless = np.array(angles).shape[0]
        if check_range:
            ind_low = angles <= min_angle
            if np.sum(ind_low):
                return ind_low/np.sum(ind_low)

            angles = np.min(np.vstack((angles, np.ones(n_angles)*max_angle)) )

        zero_ind = angles<=min_angle
        if np.sum(zero_ind):
            return zero_ind/np.sum(zero_ind)

        nonzero_ind = angles<max_angle
        if not np.sum(nonzero_ind):
            warnings.warn("No angle has an influence")
            # print('Angles', angles)
            return np.zeros(angles.shape)
        
        elif np.sum(nonzero_ind)==1:
            return nonzero_ind*1.0
        
        # [min, max] -> [0, 1] weights
        weights = (angles[nonzero_ind]-min_angle)/(max_angle-min_angle)
        
        # [min, max] -> [infty, 1]
        weights = 1/weights

        # [min, max] -> [infty, 0]
        weights = (weights - 1)**weight_pow

        weight_norm = np.sum(weights)
        
        if weight_norm:
            weights =  weights/weight_norm

        weights_all = np.zeros(angles.shape)
        weights_all[nonzero_ind] = weights 
        return weights_all
            
    def get_distance_weight(self, distance, power=1, distance_min=0):
        ind_positiveDistance = (distance>0)

        distance = distance - distance_min
        weights = np.zeros(distance.shape)
        weights[ind_positiveDistance] = (1./distance[ind_positiveDistance])**power
        weights[ind_positiveDistance] /= np.sum(weights[ind_positiveDistance])
        # weights[~ind_positiveDistance] = 0
        return weights

    def draw_reference_hull(self, normal_vector, position):
        pos_abs = self.transform_relative2global(position)
        norm_abs = self.transform_relative2global_dir(normal_vector)

        plt.quiver(pos_abs[0], pos_abs[1], norm_abs[0], norm_abs[1], color='k', label="Normal")

        ref_dir = self.transform_relative2global_dir(self.get_reference_direction(position, in_global_frame=False, normalize=True))

        plt.quiver(pos_abs[0], pos_abs[1], ref_dir[0], ref_dir[1], color='g', label="Reference")

        ref_abs = self.transform_relative2global(self.hull_edge)

        for ii in range(2):
            tang_abs = self.transform_relative2global(self.tangent_points[:, ii])
            plt.plot([tang_abs[0], ref_abs[0]], [tang_abs[1], ref_abs[1]], 'k--')
        
    def get_reference_direction(self, position, in_global_frame=False, normalize=True):
        """ Get direction from 'position' to the reference point of the obstacle. 
        The global frame is considered by the choice of the reference point. """
        # Inherit

        if hasattr(self, 'reference_point') or hasattr(self,'center_dyn'):  # automatic adaptation of center
            ref_point = self.global_reference_point if in_global_frame else self.local_reference_point
            if len(position.shape)==1:
                reference_direction = - (position - ref_point)
            else:
                reference_direction = - (position - np.tile(ref_point, (position.shape[1], 1)).T)
        else:
            reference_direction = - position

        if normalize:
            if len(position.shape)==1:
                ref_norm = LA.norm(reference_direction)
                if ref_norm>0:
                    reference_direction = reference_direction/ref_norm 
            else:
                ref_nxorm = LA.norm(reference_direction, axis=0)
                ind_nonzero = ref_norm>0
                reference_direction[:, ind_nonzero] = reference_direction[:, ind_nonzero]/ref_norm[ind_nonzero]

        return reference_direction

    def get_linear_velocity(self, *arg, **kwargs):
        return self.linear_velocity_const

    def get_angular_velocity(self, *arg, **kwargs):
        return self.angular_velocity_const
    
    def update_position(self, t, dt, x_lim=[], stop_at_edge=True):
        # Inherit
        # TODO - implement function dependend movement (yield), nonlinear integration
        # Euler / Runge-Kutta integration

        lin_vel = self.get_linear_velocity(t) # nonzero
        if not (lin_vel is None or np.sum(np.abs(lin_vel))<1e-8):
            self.center_position = self.center_position + dt*lin_vel
            self.has_moved = True
            
        ang_vel = self.get_angular_velocity(t) # nonzero
        if not (ang_vel is None or np.sum(np.abs(ang_vel))<1e-8):
            self.orientation = self.orientation + dt*ang_vel
            self.compute_rotation_matrix()
            self.has_moved = True

        if self.has_moved:
            self.draw_obstacle()
            

    def get_scaled_boundary_points(self, scale, safety_margin=True, redraw_obstacle=False):
        # Draws at 1:scale
        if safety_margin:
            scaled_boundary_points = scale*self._boundary_points_margin
        else:
            scaled_boundary_points = scale*self._boundary_points
            
        return self.transform_relative2global(scaled_boundary_points)

    # @abstractmethod
    def obs_check_collision(self, ):
        raise NotImplementedError()
    
    # @abstractmethod
    def get_distance_to_hullEdge(self, position, hull_edge=None):
        raise NotImplementedError()


class ObstacleDirection(Obstacle):
    # def __init__(self):
        # pass
    pass<|MERGE_RESOLUTION|>--- conflicted
+++ resolved
@@ -1,14 +1,7 @@
 #!/USSR/bin/python3
 """
 Basic class to represent obstacles
-<<<<<<< HEAD
 """
-=======
-'''
-__date__ = "2019-10-15"
-__author__ = "Lukas Huber"
-__email__ = "lukas.huber@epfl.ch"
->>>>>>> c86da1d4
 
 import time
 import warnings, sys
@@ -29,11 +22,6 @@
 
 visualize_debug = False
 
-<<<<<<< HEAD
-# TODO: explore obstacles with shapely for speed
-
-class Obstacle(ABC):
-=======
 # Utils (!)
 def local_frame_check_return_velocity(func, in_global_frame=False):
     # Is this really useful / easily possible(?!)
@@ -47,7 +35,6 @@
         return velocity
         
 class Obstacle(State):
->>>>>>> c86da1d4
     """ 
     (Virtual) base class of obstacles 
     This class defines obstacles to modulate the DS around it
