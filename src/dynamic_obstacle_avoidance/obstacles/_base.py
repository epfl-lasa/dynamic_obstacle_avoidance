#!/USSR/bin/python3
"""
Basic class to represent obstacles
"""
import time
import warnings, sys
from math import sin, cos, pi, ceil
from abc import ABC, abstractmethod
from functools import lru_cache

from enum import Enum

import numpy as np
import numpy.linalg as LA

import matplotlib.pyplot as plt

from scipy.spatial.transform import Rotation # scipy rotation

from vartools.angle_math import *
from vartools.states import ObjectPose


class GammaType(Enum):
    """ Different gamma-types for caclulation of 'distance' / barrier-measure.
    The gamma value is given in [1 - infinity] outside the obstacle
    except (!) the barrier type is from"""
    RELATIVE = 0
    EUCLEDIAN = 1
    SCALED_EUCLEDIAN = 2
    BARRIER = 3


# Utils (!)
def local_frame_check_return_velocity(func, in_global_frame=False):
    # Wrapper / Is this really useful / easily possible(?!)
    def wrapper():
        if in_global_frame:
            # DO which ones here?
            pass
        velocity = func()
        # what self...
        velocity = self.transform_global2relative_dir(velocity)
        return velocity

class Obstacle(ABC):
    """ (Virtual) base class of obstacles 
    This class defines obstacles to modulate the DS around it
    """
    id_counter = 0
    active_counter = 0
    # TODO: clean up & cohesion vs inhertiance! (decouble /lighten class)
    def __repr__(self):
        if self.is_boundary:
            return "Wall <<{}>> is of Type: <{}>".format(self.name, type(self).__name__)
        else:
            return "Obstacle <<{}>> is of Type  <{}>".format(self.name, type(self).__name__)

    def __init__(self, center_position=None, orientation=None,
                 tail_effect=True, has_sticky_surface=True,
                 sf=1, repulsion_coeff=1,
                 reactivity=1,
                 name=None,
                 is_dynamic=False, is_deforming=False,
                 # reference_point=None,
                 margin_absolut=0, 
                 x0=None, dimension=None,
                 linear_velocity=None, angular_velocity=None, xd=None, w=None,
                 func_w=None, func_xd=None,  x_start=0, x_end=0, timeVariant=False,
                 Gamma_ref=0, is_boundary=False, hirarchy=0, ind_parent=-1,
                 gamma_distance=None,
                 sigma=None,
                 # *args, **kwargs # maybe random arguments
                 ):
        
        if name is None:
            self.name = "obstacle{}".format(Obstacle.id_counter)
        else:
            self.name = name

        self.is_boundary = is_boundary
        
        # Obstacle attitude / 
        if not x0 is None: # TODO: remove
            raise NotImplementedError("Wrong name")
            center_position = x0        # TODO remove and rename
        self.position = center_position
        self.center_position = self.position

        # Dimension of space
        self.dim = len(self.center_position)
        self.d = len(self.center_position)      # TODO: depreciated -> remove
<<<<<<< HEAD

        # Relative Reference point // Dyanmic center
        # if reference_point is None:
        self.reference_point = np.zeros(self.dim) # TODO remove and rename
        self.reference_point_is_inside = True

=======

        # Relative Reference point // Dyanmic center
        # if reference_point is None:
        self.reference_point = np.zeros(self.dim) # TODO remove and rename
        self.reference_point_is_inside = True

>>>>>>> ff5bfabf
        # Margin
        self.sf = sf # TODO: depreciated -> remove
        # self.delta_margin = delta_margin
        self.margin_absolut = margin_absolut
        if sigma is not None:
            raise Exception("Remove / rename sigma argument.")
        self.sigma = 1 # TODO: rename sigma argument
        
        self.tail_effect = tail_effect # Modulation if moving away behind obstacle
        self.has_sticky_surface = has_sticky_surface
        
        self._rotation_matrix = None
        self.orientation = orientation
            
        self.resolution = 0      # Resolution of drawing

        self._boundary_points = None      # Numerical drawing of obstacle boundarywq
        self._boundary_points_margin = None     # Obstacle boundary plus margin!

        self.timeVariant = timeVariant
        if self.timeVariant:
            self.func_xd = 0
            self.func_w = 0
        # else:
            # self.always_moving = always_moving
        
        if angular_velocity is None:
            if w is None:
                if self.dim == 2:
                    angular_velocity = 0
                elif self.dim == 3:
                    angular_velocity = np.zeros(self.dim)
                else:
                    import pdb; pdb.set_trace();
                    raise ValueError("Define angular velocity for higher dimensions.")
            else:
                angular_velocity = w
        self.angular_velocity_const = angular_velocity

        if linear_velocity is None:
            if xd is None:
                self.linear_velocity = np.zeros(self.dim)
            else:
                self.linear_velocity = xd
        else:
            self.linear_velocity = linear_velocity

        if angular_velocity is None:
            self.angular_velocity = np.zeros(self.dim)
        else:
            self.angular_velocity = angular_velocity

        # TODO: remove
        # Special case of moving obstacle (Create subclass) 
        if sum(np.abs(self.linear_velocity)) or np.sum(self.angular_velocity) \
           or self.timeVariant:
            # Dynamic simulation - assign varibales:
            self.x_start = x_start
            self.x_end = x_end
            self.always_moving = False
        else:
            self.x_start = 0
            self.x_end = 0
            self.always_moving = False

        self.update_timestamp()

        # Trees of stars // move 'container'
        self.hirarchy = hirarchy
        self.ind_parent = ind_parent
        self.ind_children = []

        
        # Set reference point value to None
        self.reset_relative_reference() 

        self.Gamma_ref = Gamma_ref

        self.is_convex = False        # Needed?
        self.is_non_starshaped = False

        # Allows to track which obstacles need an update on the reference point search
        self.has_moved = True 
        self.is_dynamic = is_dynamic
        
        self.is_deforming = is_deforming
            
        if self.is_deforming:
            self.inflation_speed_radial = 0

        # Repulsion coefficient to actively move away from obstacles (if possible)
        # [1, infinity]
        self.repulsion_coeff = repulsion_coeff
        self.reactivity = reactivity

        # Distance which decides over 'proportional' factor for gamma
        self.gamma_distance = gamma_distance

        # Convergence direction defined at a reference point of the obstacle
        # self._convergence_direction = None

        # self.properties = {} # TODO (maybe): use kwargs for properties..

        Obstacle.id_counter += 1  # New obstacle created
        Obstacle.active_counter += 1

        # Needed for drawing polygon
        self.obs_polygon = None

    def __del__(self):
        Obstacle.active_counter -= 1

    @property
    def dimension(self):
        return self.dim

    @dimension.setter
    def dimension(self, value):
        self.dim = value

    @property
    def repulsion_coeff(self):
        return self._repulsion_coeff

    @repulsion_coeff.setter
    def repulsion_coeff(self, value):
        # Coefficient > 1 are accepted;
        # Good range is in [1, 2]
        # if value < 1.0:
            # warnings.warn("Repulsion coeff smaller than 1. Reset to 1.")
            # value = 1.0
        self._repulsion_coeff = value

    @property
    def local_relative_reference_point(self):
        return self._relative_reference_point

    @local_relative_reference_point.setter
    def local_relative_reference_point(self, value):
        self._relative_reference_point = value

    @property
    def global_relative_reference_point(self):
        if self._relative_reference_point is None:
            return self.center_position
        else:
            return self.transform_relative2global(self._relative_reference_point)

    @global_relative_reference_point.setter
    def global_relative_reference_point(self, value):
        if value is None:
            self._relative_reference_point = None
        else:
            self._relative_reference_point = self.transform_global2relative(value)
            
    @property
    def center_dyn(self):# TODO: depreciated -- delete
        return self.reference_point

    @property
    def global_reference_point(self):
        # Rename kernel-point?
        return self.transform_relative2global(self._reference_point)

    @property
    def local_reference_point(self):
        # Rename kernel-point?
        return self._reference_point

    @local_reference_point.setter
    def local_reference_point(self, value):
        # Rename kernel-point?
        self._reference_point = value
        
    @property
    def reference_point(self):
        # Rename kernel-point?
        return self._reference_point

    @reference_point.setter
    def reference_point(self, value):
        self._reference_point = value

    @property
    def pose(self):
        return ObjectPose(position=self.position, orientation=self.orientation)

    @property
    def orientation(self):
        return self._orientation
    
    @orientation.setter
    def orientation(self, value):
        if value is None:
            self._orientation = value
            return
        
        if self.dim == 2:
            self._orientation = value
            self.compute_rotation_matrix()
            
        elif self.dim == 3:
            if not isinstance(value, Rotation):
                raise TypeError("Use 'scipy - Rotation' type for 3D orientation.")
            self._orientation = value
                
        else:
            if value is not None and np.sum(np.abs(value)): # nonzero value
                warnings.warn("Rotation for dimensions > 3 not defined.")
            self._orientation = value

    @property
    def th_r(self): # TODO: will be removed since outdated
        warnings.warn("'th_r' is an outdated name use 'orientation' instead.")
        if True:
            raise ValueError()
        return self.orientation # getter

    @th_r.setter
    def th_r(self, value): # TODO: will be removed since outdated
        warnings.warn("'th_r' is an outdated name use 'orientation' instead.")
        if True:
            raise ValueError()
        self.orientation = value # setter

    @property
    def position(self):
        return self.center_position

    @position.setter
    def position(self, value):
        self.center_position = value
    
    @property
    def center_position(self):
        return self._center_position
    
    @center_position.setter
    def center_position(self, value):
        if isinstance(value, list):
            self._center_position = np.array(value) 
        else:
            self._center_position = value

    @property
    def timestamp(self):
        return self._timestamp

    @timestamp.setter
    def timestamp(self, value):
        # if timestamp is None:
        self._timestamp = value

    def update_timestamp(self):
        self._timestamp = time.time()

    @property
    def xd(self): # TODO: remove
        warnings.warn("'xd' is an outdated name use 'lienar_velocity' instead.")
        breakpoint()
        return self._linear_velocity_const

    # @property
    # def velocity_const(self):
        # return self._linear_velocity_const

    # @property
    # def linear_velocity_const(self):
        # return self._linear_velocity_const

    # @linear_velocity_const.setter
    # def linear_velocity_const(self, value):
        # if isinstance(value, list):
            # value = np.array(value)
        # self._linear_velocity_const = value

    @property
    def linear_velocity(self) -> np.ndarray:
        return self._linear_velocity

    @linear_velocity.setter
    def linear_velocity(self, value: np.ndarray):
        self._linear_velocity = value
        # self._linear_velocity_const = value

    @property
    def angular_velocity(self) -> np.ndarray:
        return self._angular_velocity

    @angular_velocity.setter
    def angular_velocity(self, value: np.ndarray):
        self._angular_velocity = value

    # @property
    # def angular_velocity_const(self):
        # return self._angular_velocity_const

    # @angular_velocity_const.setter
    # def angular_velocity_const(self, value):
        # if isinstance(value, list):
            # value = np.array(value)
        # self._angular_velocity_const = value
        # self._angular_velocity = value

    @property
    def w(self): # TODO: remove
        warnings.warn("Outdated name")
        return self._angular_velocity_const

    @property
    def boundary_points(self):
        return self._boundary_points

    @boundary_points.setter
    def boundary_points(self, value):
        self._boundary_points = value
        
    @property
    def boundary_points_local(self):
        return self._boundary_points

    @boundary_points_local.setter
    def boundary_points_local(self, value):
        self._boundary_points = value

    @property
    def x_obs(self):
        warnings.warn("Outdated name 'x_obs'")
        return self.boundary_points_global_closed

    @property
    def boundary_points_global_closed(self):
        boundary = self.boundary_points_global
        return np.hstack((boundary, boundary[:, 0:1]))

    @property
    def boundary_points_global(self):
        return self.transform_relative2global(self._boundary_points)

    @property
    def boundary_points_margin_local(self):
        return self._boundary_points_margin
    
    @boundary_points_margin_local.setter
    def boundary_points_margin_local(self, value):
        self._boundary_points_margin = value

    @property
    def x_obs_sf(self):
        warnings.warn("Outdated name 'x_obs_sf'")
        return self.boundary_points_margin_global_closed
    
    @property
    def boundary_points_margin_global(self):
        return self.transform_relative2global(self._boundary_points_margin)

    @property
    def boundary_points_margin_global_closed(self):
        boundary = self.boundary_points_margin_global
        return np.hstack((boundary, boundary[:, 0:1]))

    def transform_global2relative(self, position):
        """ Transform a position from the global frame of reference 
        to the obstacle frame of reference"""
        # TODO: transform this into wrapper / decorator
        if not position.shape[0]==self.dim:
            raise ValueError("Wrong position dimensions")
 
        if self.dim == 2:
            if len(position.shape)==1:
                position = position - np.array(self.center_position)
                if self._rotation_matrix is None:
                    return position
                return self._rotation_matrix.T.dot(position)
            
            elif len(position.shape)==2:
                n_points = position.shape[1]
                position = position - np.tile(self.center_position, (n_points,1)).T
                if self._rotation_matrix is None:
                    return position
                return self._rotation_matrix.T.dot(position)
            
            else:
                raise ValueError("Unexpected position-shape")
        
        elif self.dim == 3:
            if len(position.shape)==1:
                position = position - self.center_position
                if self._orientation is None:
                    return position
                return self._orientation.inv().apply(position)
                        
            elif len(position.shape)==2:
                n_points = position.shape[1]
                position = position.T - np.tile(self.center_position, (n_points, 1))
                if self._orientation is None:
                    return position.T
                return self._orientation.inv().apply(position).T
            else:
                raise ValueError("Unexpected position shape.")

        else:
            warnings.warn("Rotation for dimensions {} need to be implemented".format(self.dim))
            return position

    def transform_relative2global(self, position):
        """ Transform a position from the obstacle frame of reference 
        to the global frame of reference"""
        if not isinstance(position, (list, np.ndarray)):
            raise TypeError('Position={} is of type {}'.format(position, type(position)))

        if self.dim == 2:
            if len(position.shape) == 1:
                if self._rotation_matrix is not None:
                    position = self._rotation_matrix.dot(position)
                return  position + self.center_position
            
            elif len(position.shape)==2:
                n_points = position.shape[1]
                if self._rotation_matrix is not None:
                    position = self._rotation_matrix.dot(position)
                return position + np.tile(self.center_position, (n_points,1)).T

            else:
                raise ValueError("Unexpected position-shape")

        elif self.dim == 3:
            if len(position.shape)==1:
                if self._orientation is not None:
                    position = self._orientation.apply(position)
                return position + self.center_position
                        
            elif len(position.shape)==2:
                n_points = position.shape[1]
                if self._orientation is not None:
                    position = self._orientation.apply(position.T).T
                return position + np.tile(self.center_position, (n_points, 1)).T
            
            else:
                raise ValueError("Unexpected position-shape")
        
        else:
            warnings.warn("Rotation for dimensions {} need to be implemented".format(self.dim))
            return position
        
    def transform_relative2global_dir(self, direction):
        """ Transform a direction, velocity or relative position to the global-frame """
        if self._orientation is None:
            return direction
        
        if self.dim == 2:
            return self._rotation_matrix.dot(direction)
        
        elif self.dim == 3:
            return self._orientation.apply(direction.T).T
        
        else:
            warnings.warn("Not implemented for higer dimensions")
            return direction
        
    def transform_global2relative_dir(self, direction):
        """ Transform a direction, velocity or relative position to the obstacle-frame """
        if self._orientation is None:
            return direction
        
        if self.dim == 2:
            return self._rotation_matrix.T.dot(direction)
        
        elif self.dim == 3:
            return self._orientation.inv.apply(direction.T).T
            
        else:
            warnings.warn("Not implemented for higer dimensions")
            return direction
        
    def transform_global2relative_matr(self, matrix):
        if self.dim > 3:
            warnings.warn("Not implemented for higer dimensions")
            return matrix
        return self._rotation_matrix.T.dot(matrix).dot(self._rotation_matrix)

    def transform_relative2global_matr(self, matrix):
        if self.dim > 3:
            warnings.warn("Not implemented for higer dimensions")
            return matrix
        return self._rotation_matrix.dot(matrix).dot(self._rotation_matrix.T)

    # TODO: use loop for 2D array, in order to speed up for 'on-robot' implementation!
    def get_normal_direction(self, position, in_global_frame=False):
        """ Get normal direction to the surface. 
        IMPORTANT: Based on convention normal.dot(reference)>0 . """
        raise NotImplementedError("Implement function in child-class of <Obstacle>.")

    # Store five previous values
    # @lru_cache(maxsize=5)
    def get_gamma(self, position, *args, **kwargs):
        """ Get gamma value of obstacle."""
        if len(position.shape)==1:
            position = np.reshape(position, (self.dim, 1))

            return np.reshape(self._get_gamma(position, *args, **kwargs), (-1))
            
        elif len(position.shape)==2:
            return self._get_gamma(position, *args, **kwargs)
                              
        else:
            ValueError("Triple dimensional position are unexpected")
    
    def _get_gamma(self, position, reference_point=None, in_global_frame=False, gamma_type='proportional'):
        """ Calculates the norm of the function.
        Position input has to be 2-dimensional array """

        import pdb; pdb.set_trace() 

        if in_global_frame:
            position = self.transform_global2relative(position)
            if not reference_point is None:
                reference_point = self.transform_global2relative(reference_point)
                
        if reference_point is None:
            reference_point = self.local_reference_point
        else:
            if self.get_gamma(reference_point) > 0:
                raise ValueError("Reference point is outside hull")

        dist_position = np.linalg.norm(position, axis=0)
        ind_nonzero = dist_position>0

        if not np.sum(ind_nonzero): # only zero values
            if self.is_boundary:
                return np.ones(dist_position.shape)*sys.float_info.max
            else:
                return np.zeros(dist_position.shape)

        gamma = np.zeros(dist_position.shape)
        # radius = self._get_local_radius(position[:, ind_nonzero], reference_point)
        # With respect to center. Is this ok?
        radius = self._get_local_radius(position[:, ind_nonzero])

        import pdb; pdb.set_trace()

                
        if gamma_type=='proportional':
            gamma[ind_nonzero] = dist_position[ind_nonzero]/radius[ind_nonzero]
            if self.is_boundary:
                gamma[ind_nonzero] = 1/gamma[ind_nonzero]
                gamma[~ind_nonzero] = sys.float_info.max
                
        elif gamma_type=='linear':
            if self.is_boundary:
                raise NotImplementedError("Not implemented for other gamma types.")
            else:
                ind_outside = (dist_position>radius)

                # import pdb; pdb.set_trace()
                if np.sum(ind_outside):
                    ind_ = ind_outside
                    dd = dist_position[ind_]
                    rr = radius[ind_]
                    gamma[ind_] = 1 + (dd - rr)

                if np.sum(~ind_outside):
                    ind_ = np.logical_and(ind_nonzero, ~ind_outside)
                    dd = dist_position[ind_]
                    rr = radius[ind_]
                    gamma[ind_] = 1/(rr*rr/dd - rr + 1)
            
        else:
            raise NotImplementedError("Not implemented for other gamma types.")
        
        return gamma

    @abstractmethod
    def draw_obstacle(self, n_resolution=20):
        """ Create obstacle boundary points and stores them as attribute."""
        pass

    def plot_obstacle(self, ax, fill_color='#00ff00ff', outline_color=None):
        """ Plots obstacle on given axes. """
        if self.boundary_points is None:
            self.draw_obstacle()
            
        x_obs = self.boundary_points_global_closed
        # obs_polygon = plt.Polygon(x_obs.T, zorder=-3)
        if fill_color is not None:
            self.obs_polygon = plt.Polygon(x_obs.T)
            self.obs_polygon.set_color(fill_color)

            ax.add_patch(self.obs_polygon)
            # Somehow only appears when additionally a 'plot is generated' (BUG?)
            ax.plot([], [])
            
        if outline_color is not None:
            ax.plot(x_obs[0, :], x_obs[1, :], '-', color=outline_color)

        ax.plot(self.center_position[0], self.center_position[1],
                'k+', linewidth=18, markeredgewidth=4, markersize=13)

    def get_surface_derivative_angle_num(
        self, angle_dir, null_dir=None, NullMatrix=None, in_global_frame=False, rel_delta_dir=1e-6):
        """ Numerical evaluation of surface derivative. """
        # TODO: make global frame evaluation more efficient
        # TODO: get surface intersection based on direction

        if NullMatrix is None:
            NullMatrix = get_orthogonal_basis(null_dir)

        point = get_angle_space_inverse(angle_dir, NullMatrix=NullMatrix)
        local_radius = self.get_local_radius_point(direction=point, in_global_frame=in_global_frame)

        delta_dir = np.linalg.norm(local_radius - self.center_position)*rel_delta_dir

        surf_derivs = np.zeros((angle_dir.shape[0], self.dim))
        for dd in range(angle_dir.shape[0]):
            delta_vec = np.zeros(angle_dir.shape[0])
            delta_vec[dd] = delta_dir

            point_high = get_angle_space_inverse(angle_dir+delta_vec, NullMatrix=NullMatrix)
            point_high = self.get_local_radius_point(
                direction=point_high, in_global_frame=in_global_frame)
            # point_high = np.linalg.norm(local_radius)*point_high
            
            point_low = get_angle_space_inverse(angle_dir-delta_vec, NullMatrix=NullMatrix)
            point_low = self.get_local_radius_point(
                direction=point_low, in_global_frame=in_global_frame)
            # point_low = np.linalg.norm(local_radius)*point_low
            
            surf_derivs[dd, :] = ((point_high-point_low)/(2*delta_dir)).T
        
        # if in_global_frame:
            # surf_derivs = self.transform_relative2global_dir(surf_derivs)
            
        return surf_derivs
    

    def get_normal_derivative_angle_num(self, angle_dir, null_dir=None, NullMatrix=None, in_global_frame=False, delta_dir=1e-6):
        """ Numerical evaluation of surface derivative. """
        # TODO: make global frame evaluation more efficient
        # TODO: get surface intersection based on direction

        if NullMatrix is None:
            NullMatrix = get_orthogonal_basis(null_dir)

        norm_derivs = np.zeros((angle_dir.shape[0], self.dim))
        
        for dd in range(angle_dir.shape[0]):
            delta_vec = np.zeros(angle_dir.shape[0])
            delta_vec[dd] = delta_dir

            point_high = get_angle_space_inverse(angle_dir+delta_vec, NullMatrix=NullMatrix)
            normal_high = self.get_local_radius_point(direction=point_high, in_global_frame=in_global_frame)
            # point_high = np.linalg.norm(local_radius)*point_high
            
            point_low = get_angle_space_inverse(angle_dir-delta_vec, NullMatrix=NullMatrix)
            normal_low = self.get_local_radius_point(direction=point_low, in_global_frame=in_global_frame)
            # point_low = np.linalg.norm(local_radius)*point_low
            norm_derivs[dd, :] = ((normal_high-normal_low)/(2*delta_dir)).T
            
        # if in_global_frame:
            # norm_derivs = self.transform_relative2global_dir(norm_derivs)
        return norm_derivs

    
    def compute_R(self):
        # TODO: remove - depreciated
        raise NotImplementedError("compute_R is depreciated"
                                  + "---- use 'compute__rotation_matrix' instead.")
        
    def compute_rotation_matrix(self):
        # TODO - replace with quaternions
        # Find solution for higher dimensions
        if self.dim != 2:
            warnings.warn("Orientation matrix only used for useful for 2-D rotations.")
            return
        
        orientation = self._orientation
        self._rotation_matrix = np.array([[cos(orientation), -sin(orientation)], 
                                          [sin(orientation),  cos(orientation)]])
        
    def set_reference_point(self, position, in_global_frame=False): # Inherit
        """Defines reference point. 
        It is used to create reference direction for the modulation of the system."""

        if in_global_frame:
            position = self.transform_global2relative(position)
        
        self.reference_point = position
        self.extend_hull_around_reference()

    def extend_hull_around_reference(self):
        """ Updates the obstacles such that they are star-shaped with respect to the reference
        point. """
        raise NotImplementedError("Implement for fully functional child class.")
        
    def move_obstacle_to_referencePoint(self, position, in_global_frame=True):
        if not in_global_frame:
            position = self.transform_relative2global(position)

        self.center_position = position
        
        # self.reference_point = position
        # self.center_dyn = self.reference_point
        

    def move_center(self, position, in_global_frame=True):
        """ Change (center) position of the system. 
        Note that all other variables are relative."""
        
        if not in_global_frame:
            position = self.transform_relative2global(position)
            
        self.center_position = position


    def update_position_and_orientation(self, position, orientation, k_position=0.9, k_linear_velocity=0.9, k_orientation=0.9, k_angular_velocity=0.9, time_current=None, reset=False):
        """ Updates position and orientation. Additionally calculates linear and angular velocity based on the passed timestep. 
        Updated values for pose and twist are filetered.

        Input: 
        - Position (2D) & 
        - Orientation (float)  """
        if self.dim>2:
            raise NotImplementedError("Implement for dimension >2.")

        # TODO implement Kalman filter
        if time_current is None:
            time_current = time.time()
            
        if reset:
            self.center_position = position
            self.orientation = orientation
            self.linear_velocity = np.zeros(self.dim)
            self.angular_velocity = np.zeros(self.dim)
            self.draw_obstacle()
            return 
        
        dt = time_current - self.timestamp
        
        if isinstance(position, list):
            position = np.array(position)

        if self.dim==2:
            # 2D navigation, but 3D sensor input
            new_linear_velocity = (position-self.position)/dt
            
            # Periodicity of oscillation
            delta_orientation = angle_difference_directional(
                orientation, self.orientation)
            new_angular_velocity = delta_orientation/dt
            # import pdb; pdb.set_trace()
            self.linear_velocity = (k_linear_velocity*self.linear_velocity
                                    + (1-k_linear_velocity)*new_linear_velocity)
            self.center_position = (
                k_position*(self.linear_velocity*dt + self.center_position)
                + (1-k_position)*(position))

            # Periodic Weighted Average
            self.angular_velocity = k_angular_velocity*self.angular_velocity + (1-k_angular_velocity)*new_angular_velocity 

            self.orientation = periodic_weighted_sum(
                angles=[self.angular_velocity*dt+self.orientation, orientation],
                weights=[k_orientation, (1-k_orientation)] )
            
        self.timestamp = time_current

        self.draw_obstacle() # Really needed? 
        
        self.has_moved = True 

    @staticmethod
    def are_lines_intersecting(direction_line, passive_line):
        # TODO only return intersection point or None
        # solve equation line1['point_start'] + a*line1['direction'] = line2['point_end'] + b*line2['direction']
        connection_direction = np.array(direction_line['point_end']) - np.array(direction_line['point_start'])
        connection_passive = np.array(passive_line['point_end']) - np.array(passive_line['point_start'])
        connection_matrix = np.vstack((connection_direction, -connection_passive)).T
        
        if LA.det(connection_matrix): # nonzero value
            direction_factors = (LA.inv(connection_matrix).dot(
                                 np.array(passive_line['point_start'])
                                  - np.array(direction_line['point_start']) ))

            # Smooth because it's a tangent
            if direction_factors[0]>=0:
                if direction_factors[1]>=0 and LA.norm(direction_factors[1]*connection_passive) <= LA.norm(connection_passive):

                    return True, LA.norm(direction_factors[0]*connection_direction)
        return False, -1
    
    def get_obstacle_radius(self, position, in_global_frame=False, Gamma=None): # Inherit
        # TODO: remove since looping...
        if in_global_frame:
            position = self.transform_global2relative(position)

        if not Gamma==None:
            Gamma = self.get_gamma(position)
        dist_to_center = LA.norm(position)

        return dist_to_center/Gamma
    
    def get_reference_point(self, in_global_frame=False):
        if in_global_frame:
            return self.transform_relative2global(self.reference_point)
        else:
            return self.reference_point

    def set_relative_gamma_at_position(self, position, relative_gamma,
                                       gammatype="proportional", in_global_frame=True):
        """ Store the relative gamma of a corresponding position."""
        if not in_global_frame:
            position = self.transform_relative2global(position)
        self._relative_gamma_position = position
        self._relative_gamma = relative_gamma
        
    def get_relative_gamma_at_position(self, position, gammatype="proportional",
                                       in_global_frame=True):
        """ Returns relative gamma if position corresponds to stored one
        returns None if this is not the case. """
        if not in_global_frame:
            position = self.transform_relative2global(position)

        if np.allclose(position, self._relative_gamma_position):
            return self._relative_gamma
        else:
            return None

    def reset_relative_reference(self):
        self._relative_reference_point = None
        self._relative_gamma_position = None
        self._relative_gamma = None

    @property
    def has_relative_gamma(self):
        return (self._relative_gamma is not None)

    def get_boundaryGamma(self, Gamma, Gamma_ref=0): # 
        """ Reverse Gamma value such that boundaries can be treated with the same algorithm
        as obstacles

        Basic rule: [1, oo] -> [1, 0] AND [0, 1] -> [oo, 1]
        """
        # TODO: make a decorator out of this (!?)
        if isinstance(Gamma, (float, int)):
            if Gamma <= Gamma_ref:
                return sys.float_info.max
            else:
                return (1-Gamma_ref)/(Gamma-Gamma_ref)
            
        else:
            if isinstance(Gamma, (list)):
                Gamma = np.array(Gamma)
            ind_small_gamma = (Gamma <= Gamma_ref)
            Gamma[ind_small_gamma] = sys.float_info.max
            Gamma[~ind_small_gamma] = (1-Gamma_ref)/(Gamma[~ind_small_gamma]-Gamma_ref)
            return Gamma

        
    def get_angle2dir(self, position_dir, tangent_dir, needs_normalization=True):
        if needs_normalization:
            if len(position_dir.shape) > 1:
                position_dir /= np.tile(LA.norm(position_dir,axis=0), (self.dim, 1))
                tangent_dir /= np.tile(LA.norm(tangent_dir, axis=0), (self.dim, 1))
                angle_arccos = np.sum(position_dir * tangent_dir, axis=0)
            else:
                position_dir = position_dir / np.linalg.norm(position_dir)
                tangent_dir = tangent_dir / np.linalg.norm(tangent_dir)
                
                angle_arccos = np.sum(position_dir * tangent_dir)
        return np.arccos(angle_arccos)


    def get_angle_weight(self, angles, max_angle=pi, min_angle=0, check_range=False, weight_pow=1):
        # n_angless = np.array(angles).shape[0]
        if check_range:
            ind_low = angles <= min_angle
            if np.sum(ind_low):
                return ind_low/np.sum(ind_low)

            angles = np.min(np.vstack((angles, np.ones(n_angles)*max_angle)) )

        zero_ind = angles<=min_angle
        if np.sum(zero_ind):
            return zero_ind/np.sum(zero_ind)

        nonzero_ind = angles<max_angle
        if not np.sum(nonzero_ind):
            warnings.warn("No angle has an influence")
            # print('Angles', angles)
            return np.zeros(angles.shape)
        
        elif np.sum(nonzero_ind)==1:
            return nonzero_ind*1.0
        
        # [min, max] -> [0, 1] weights
        weights = (angles[nonzero_ind]-min_angle)/(max_angle-min_angle)
        
        # [min, max] -> [infty, 1]
        weights = 1/weights

        # [min, max] -> [infty, 0]
        weights = (weights - 1)**weight_pow

        weight_norm = np.sum(weights)
        
        if weight_norm:
            weights =  weights/weight_norm

        weights_all = np.zeros(angles.shape)
        weights_all[nonzero_ind] = weights 
        return weights_all
            
    def get_distance_weight(self, distance, power=1, distance_min=0):
        ind_positiveDistance = (distance>0)

        distance = distance - distance_min
        weights = np.zeros(distance.shape)
        weights[ind_positiveDistance] = (1./distance[ind_positiveDistance])**power
        weights[ind_positiveDistance] /= np.sum(weights[ind_positiveDistance])
        # weights[~ind_positiveDistance] = 0
        return weights

    def draw_reference_hull(self, normal_vector, position):
        pos_abs = self.transform_relative2global(position)
        norm_abs = self.transform_relative2global_dir(normal_vector)

        plt.quiver(pos_abs[0], pos_abs[1], norm_abs[0], norm_abs[1], color='k', label="Normal")

        ref_dir = self.transform_relative2global_dir(self.get_reference_direction(position, in_global_frame=False, normalize=True))

        plt.quiver(pos_abs[0], pos_abs[1], ref_dir[0], ref_dir[1], color='g', label="Reference")

        ref_abs = self.transform_relative2global(self.hull_edge)

        for ii in range(2):
            tang_abs = self.transform_relative2global(self.tangent_points[:, ii])
            plt.plot([tang_abs[0], ref_abs[0]], [tang_abs[1], ref_abs[1]], 'k--')
        
    def get_reference_direction(self, position, in_global_frame=False, normalize=True):
        """ Get direction from 'position' to the reference point of the obstacle. 
        The global frame is considered by the choice of the reference point. """
        # Inherit

        if hasattr(self, 'reference_point') or hasattr(self,'center_dyn'):  # automatic adaptation of center
            ref_point = self.global_reference_point if in_global_frame else self.local_reference_point
            if len(position.shape)==1:
                reference_direction = - (position - ref_point)
            else:
                reference_direction = - (position - np.tile(ref_point, (position.shape[1], 1)).T)
        else:
            reference_direction = - position

        if normalize:
            if len(position.shape)==1:
                ref_norm = LA.norm(reference_direction)
                if ref_norm>0:
                    reference_direction = reference_direction/ref_norm 
            else:
                ref_nxorm = LA.norm(reference_direction, axis=0)
                ind_nonzero = ref_norm>0
                reference_direction[:, ind_nonzero] = reference_direction[:, ind_nonzero]/ref_norm[ind_nonzero]

        return reference_direction

    def get_linear_velocity(self, *arg, **kwargs):
        return self.linear_velocity_const

    def get_angular_velocity(self, *arg, **kwargs):
        return self.angular_velocity_const
    
    def update_position(self, t, dt, x_lim=[], stop_at_edge=True):
        # Inherit
        # TODO - implement function dependend movement (yield), nonlinear integration
        # Euler / Runge-Kutta integration

        lin_vel = self.get_linear_velocity(t) # nonzero
        if not (lin_vel is None or np.sum(np.abs(lin_vel))<1e-8):
            self.center_position = self.center_position + dt*lin_vel
            self.has_moved = True
            
        ang_vel = self.get_angular_velocity(t) # nonzero
        if not (ang_vel is None or np.sum(np.abs(ang_vel))<1e-8):
            self.orientation = self.orientation + dt*ang_vel
            self.compute_rotation_matrix()
            self.has_moved = True

        if self.has_moved:
            self.draw_obstacle()
            

    def get_scaled_boundary_points(self, scale, safety_margin=True, redraw_obstacle=False):
        # Draws at 1:scale
        if safety_margin:
            scaled_boundary_points = scale*self._boundary_points_margin
        else:
            scaled_boundary_points = scale*self._boundary_points
            
        return self.transform_relative2global(scaled_boundary_points)

    # @abstractmethod
    def obs_check_collision(self, ):
        raise NotImplementedError()
    
    # @abstractmethod
    def get_distance_to_hullEdge(self, position, hull_edge=None):
        raise NotImplementedError()<|MERGE_RESOLUTION|>--- conflicted
+++ resolved
@@ -90,21 +90,12 @@
         # Dimension of space
         self.dim = len(self.center_position)
         self.d = len(self.center_position)      # TODO: depreciated -> remove
-<<<<<<< HEAD
 
         # Relative Reference point // Dyanmic center
         # if reference_point is None:
         self.reference_point = np.zeros(self.dim) # TODO remove and rename
         self.reference_point_is_inside = True
 
-=======
-
-        # Relative Reference point // Dyanmic center
-        # if reference_point is None:
-        self.reference_point = np.zeros(self.dim) # TODO remove and rename
-        self.reference_point_is_inside = True
-
->>>>>>> ff5bfabf
         # Margin
         self.sf = sf # TODO: depreciated -> remove
         # self.delta_margin = delta_margin
