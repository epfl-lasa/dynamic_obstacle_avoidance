--- conflicted
+++ resolved
@@ -16,15 +16,12 @@
 import matplotlib.pyplot as plt     # TODO: remove for production
 
 from vartools.angle_math import *
-<<<<<<< HEAD
-from vartools.angle_math import  angle_modulo, angle_difference_directional_2pi
-=======
 from vartools.angle_math import angle_modulo, angle_difference_directional_2pi
 from vartools.directional_space import get_directional_weighted_sum
->>>>>>> ff5bfabf
 
 from dynamic_obstacle_avoidance.utils import *
 from dynamic_obstacle_avoidance.obstacles import Obstacle
+
 
 class Ellipse(Obstacle):
     """ Ellipse type obstacle
