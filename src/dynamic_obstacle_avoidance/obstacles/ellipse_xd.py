--- conflicted
+++ resolved
@@ -16,22 +16,16 @@
 
 
 class EllipseWithAxes(obstacles.Obstacle):
-<<<<<<< HEAD
+    """The presented class does not have
+    methods such as `extend_hull_around_reference'.
+    """
     def __init__(
         self,
         axes_length: np.ndarray,
         curvature: float = 1,
         *args,
         **kwargs):
-        
-=======
-    """The presented class does not have
-    methods such as `extend_hull_around_reference'.
-    """
-
-    def __init__(self, axes_length: np.ndarray, *args, **kwargs):
-
->>>>>>> d5312910
+
         super().__init__(*args, **kwargs)
 
         self.axes_length = axes_length
@@ -131,7 +125,6 @@
         if not in_obstacle_frame:
             position = self.pose.transform_position_from_reference_to_local(position)
 
-<<<<<<< HEAD
         normal = (self.curvature/self.axes_length
                   *(position/self.axes_length)**(2*self.curvature-1)
                   )
@@ -142,18 +135,6 @@
             normal = normal / normal_norm
         else:
             normal[0] = 1
-        
-=======
-        pos_norm = LA.norm(position)
-        if not pos_norm:
-            return np.ones(position.shape) / position.shape[0]
-
-        normal = pos_norm / (self.semiaxes ** 2)
-
-        # Normalize
-        normal = normal / LA.norm(normal)
-
->>>>>>> d5312910
         if not in_obstacle_frame:
             normal = self.pose.transform_direction_from_reference_to_local(normal)
 
