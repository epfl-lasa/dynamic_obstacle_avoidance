--- conflicted
+++ resolved
@@ -15,22 +15,14 @@
 from dynamic_obstacle_avoidance import obstacles
 
 
-<<<<<<< HEAD
 class CuboidWithAxes(obstacles.Obstacle):
+    """Cuboid with axes length.
+    methods such as `extend_hull_around_reference'."""
     def __init__(
         self,
         axes_length: np.ndarray,
         *args,
         **kwargs):
-        
-=======
-class CuboidXd(obstacles.Obstacle):
-    """Cuboid with axes length.
-    methods such as `extend_hull_around_reference'."""
-
-    def __init__(self, axes_length: np.ndarray, *args, **kwargs):
-
->>>>>>> d5312910
         super().__init__(*args, **kwargs)
 
         self.axes_length = axes_length
@@ -142,13 +134,6 @@
             position = position / gamma ** 2
             ind_relevant = np.abs(position) > self.semiaxes
 
-<<<<<<< HEAD
-        normal = np.zeros(position.shape)
-        normal[ind_relevant] = (
-            position[ind_relevant] -
-            np.copysign(self.axes_length[ind_relevant], position[ind_relevant])
-            )
-=======
             breakpoint()
             # return np.ones(position.shape) / position.shape[0]
 
@@ -159,17 +144,12 @@
         normal[ind_relevant] = position[ind_relevant] - np.copysign(
             self.semiaxes[ind_relevant], position[ind_relevant]
         )
->>>>>>> d5312910
-
         # No normalization chack needed, since at least one axes was relevatn
         normal = normal / LA.norm(normal)
 
         if not in_obstacle_frame:
-<<<<<<< HEAD
-            normal = self.pose.transform_direction_from_reference_to_local(normal)
-=======
             normal = self.pose.transform_direction_from_local_to_reference(normal)
->>>>>>> d5312910
+
 
         return normal
 
