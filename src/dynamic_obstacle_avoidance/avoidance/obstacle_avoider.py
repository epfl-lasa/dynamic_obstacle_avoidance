""" Obstacle Avoider Virtual Base # from abc import ABC, abstractmethod. """
# Author Lukas Huber
# Mail lukas.huber@epfl.ch
# Created 2021-09-13
# License: BSD (c) 2021
# from abc import ABC, abstractmethod

from abc import ABC, abstractmethod
import warnings

import numpy as np
from numpy import linalg as LA

from vartools.dynamical_systems import DynamicalSystem

from dynamic_obstacle_avoidance.containers import BaseContainer
from dynamic_obstacle_avoidance.obstacles import GammaType

from .modulation import obs_avoidance_interpolation_moving


class ObstacleAvoiderWithInitialDynamcis:
    def __init__(
        self,
        initial_dynamics: DynamicalSystem,
        environment: BaseContainer,
        maximum_speed: float = None,
    ) -> None:
        self.initial_dynamics = initial_dynamics
        self.environment = environment

        self.maximum_speed = maximum_speed

    def get_gamma_product(self, position, gamma_type=GammaType.EUCLEDIAN):
        if not len(self.environment):
            # Very large number
            return 1e20

        gamma_list = np.zeros(len(self.environment))
        for ii, obs in enumerate(self.environment):
            # gamma_type needs to be implemented for all obstacles
            gamma_list[ii] = obs.get_gamma(
                position, in_global_frame=True, gamma_type=gamma_type
            )

        n_obs = len(gamma_list)
        # Total gamma [1, infinity]
        # Take root of order 'n_obs' to make up for the obstacle multiple
        if any(gamma_list < 1):
            warnings.warn("Collision detected.")
            # breakpoint()
            return 0

        # gamma = np.prod(gamma_list-1)**(1.0/n_obs) + 1
        gamma = np.min(gamma_list)

        if np.isnan(gamma):
            breakpoint()
        return gamma

    def evaluate(self, position: np.ndarray) -> np.ndarray:
        """DynamicalSystem compatible 'evaluate' method that returns the velocity at
        a given input position."""
        return self.compute_dynamics(position)

    def compute_dynamics(self, position: np.ndarray) -> np.ndarray:
        """DynamicalSystem compatible 'compute_dynamics' method that returns the
        velocity at a given input position."""
        initial_velocity = self.initial_dynamics.evaluate(position)
        return self.avoid(position=position, initial_velocity=initial_velocity)

    @abstractmethod
    def avoid(self, position: np.ndarray, velocity: np.ndarray) -> np.ndarray:
        pass


class DynamicModulationAvoider(ObstacleAvoiderWithInitialDynamcis):
    def __init__(
        self, input_output_speed_constant: bool = False, *args, **kwargs
    ) -> None:
        super().__init__(*args, **kwargs)

        self.input_output_speed_constant = input_output_speed_constant

    def avoid(
        self,
        position: np.ndarray,
        initial_velocity: np.ndarray,
    ) -> np.ndarray:
        vel = obs_avoidance_interpolation_moving(
            position=position,
            initial_velocity=initial_velocity,
            obs=self.environment,
        )

        # Adapt speed if desired
        if self.input_output_speed_constant:
            vel_mag = LA.norm(vel)
            if vel_mag:
                vel = vel / vel_mag * LA.norm(initial_velocity)

        elif self.maximum_speed is not None:
            vel_mag = LA.norm(vel)
            if vel_mag > self.maximum_speed:
                vel = vel / vel_mag * self.maximum_speed

        return vel


class DynamicCrowdAvoider(ObstacleAvoiderWithInitialDynamcis):
    def evaluate_for_crowd_agent(
        self, position: np.ndarray, selected_agent
    ) -> np.ndarray:
        """DynamicalSystem compatible 'evaluate' method that returns the velocity at a
        given input position."""
        return self.compute_dynamics_for_crowd_agent(position, selected_agent)

    def compute_dynamics_for_crowd_agent(
        self, position: np.ndarray, selected_agent
    ) -> np.ndarray:
        """DynamicalSystem compatible 'compute_dynamics' method that returns the velocity at a
        given input position."""
        initial_velocity = self.initial_dynamics[selected_agent].evaluate(position)
<<<<<<< HEAD
        return self.avoid_for_crowd_agent(position=position, initial_velocity=initial_velocity,
                                          selected_agent=selected_agent)
=======
        return self.avoid_for_crowd_agent(
            position=position,
            initial_velocity=initial_velocity,
            selected_agent=selected_agent,
        )
>>>>>>> 864a3596

    def avoid_for_crowd_agent(
        self,
        position: np.ndarray,
        initial_velocity: np.ndarray,
        selected_agent,
        const_speed: bool = True,
    ) -> np.ndarray:

<<<<<<< HEAD
        temp_env = self.environment[0:selected_agent] + self.environment[selected_agent + 1:]
=======
        temp_env = (
            self.environment[0:selected_agent] + self.environment[selected_agent + 1 :]
        )
>>>>>>> 864a3596

        vel = obs_avoidance_interpolation_moving(
            position=position, initial_velocity=initial_velocity, obs=temp_env
        )

        # Adapt speed if desired
        if const_speed:
            vel_mag = LA.norm(vel)
            if vel_mag:
                vel = vel / vel_mag * LA.norm(initial_velocity)

        elif self.maximum_speed is not None:
            vel_mag = LA.norm(vel)
            if vel_mag > self.maximum_speed:
                vel = vel / vel_mag * self.maximum_speed

        return vel

    def avoid(self, position: np.ndarray, velocity: np.ndarray) -> np.ndarray:
        pass<|MERGE_RESOLUTION|>--- conflicted
+++ resolved
@@ -121,16 +121,12 @@
         """DynamicalSystem compatible 'compute_dynamics' method that returns the velocity at a
         given input position."""
         initial_velocity = self.initial_dynamics[selected_agent].evaluate(position)
-<<<<<<< HEAD
-        return self.avoid_for_crowd_agent(position=position, initial_velocity=initial_velocity,
-                                          selected_agent=selected_agent)
-=======
+
         return self.avoid_for_crowd_agent(
             position=position,
             initial_velocity=initial_velocity,
             selected_agent=selected_agent,
         )
->>>>>>> 864a3596
 
     def avoid_for_crowd_agent(
         self,
@@ -140,13 +136,9 @@
         const_speed: bool = True,
     ) -> np.ndarray:
 
-<<<<<<< HEAD
-        temp_env = self.environment[0:selected_agent] + self.environment[selected_agent + 1:]
-=======
         temp_env = (
             self.environment[0:selected_agent] + self.environment[selected_agent + 1 :]
         )
->>>>>>> 864a3596
 
         vel = obs_avoidance_interpolation_moving(
             position=position, initial_velocity=initial_velocity, obs=temp_env
