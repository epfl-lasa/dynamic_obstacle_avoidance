--- conflicted
+++ resolved
@@ -363,11 +363,7 @@
     ########## STOP REMOVE ###########
     
     if dynamical_system is None:
-<<<<<<< HEAD
-        dynamical_system = LinearSystem(attractor_position=np.zeros(dim)).evaluate
-=======
         dynamical_system = LinearSystem(attractor_position=pos_attractor).evaluate
->>>>>>> ff5bfabf
         # Default ds
         # def dynamical_system(x, MAX_SPEED=3.0):
             # return linear_ds_max_vel(x, attractor=pos_attractor, vel_max=MAX_SPEED)
