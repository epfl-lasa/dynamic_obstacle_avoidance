--- conflicted
+++ resolved
@@ -904,13 +904,9 @@
         plt.savefig("figures/" + figure_name + ".png", bbox_inches="tight")
 
 
-<<<<<<< HEAD
-if (__name__)=="__main__":
-    single_ellipse_linear_triple_plot(save_figure=False, n_resolution=10)
-=======
 if (__name__) == "__main__":
     single_ellipse_linear_triple_plot(save_figure=False, n_resolution=100)
->>>>>>> aff4f874
+
     # single_ellipse_nonlinear_triple_plot(save_figure=False)
 
     # single_ellipse_spiral_triple_plot(save_figure=False, n_resolution=100)
@@ -920,11 +916,6 @@
     #         What do we need to know about the field?
     # single_ellipse_multiattractor_triple_plot(save_figure=True, n_resolution=100)
     # single_ellipse_multiattractor_analysis(save_figure=False, n_resolution=100)
-<<<<<<< HEAD
-    
-=======
-
->>>>>>> aff4f874
     # single_ellipse_hull_linear_triple_plot(save_figure=True, n_resolution=100)
     # single_ellipse_hull_nonlinear_triple_plot(save_figure=True, n_resolution=100)
     # starshape_hull_linear_triple_plot(save_figure=True, n_resolution=100)
