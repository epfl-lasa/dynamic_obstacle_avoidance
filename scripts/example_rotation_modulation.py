--- conflicted
+++ resolved
@@ -905,12 +905,8 @@
 
 
 if (__name__) == "__main__":
-<<<<<<< HEAD
     single_ellipse_linear_triple_plot(save_figure=False, n_resolution=20)
-=======
-    single_ellipse_linear_triple_plot(save_figure=False, n_resolution=100)
-
->>>>>>> 9d9c5a1e
+
     # single_ellipse_nonlinear_triple_plot(save_figure=False)
 
     # single_ellipse_spiral_triple_plot(save_figure=False, n_resolution=100)
