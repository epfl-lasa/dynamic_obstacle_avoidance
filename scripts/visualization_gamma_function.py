--- conflicted
+++ resolved
@@ -366,11 +366,9 @@
 if (__name__)=="__main__":
     # visualize_simple_ellipse(n_resolution=20)
     # visualize_intersecting_ellipse()
-<<<<<<< HEAD
+    
     visualize_repulsive_field()
 
-=======
->>>>>>> 7c77dba1
 
     visualize_repulsive_cube()
     visualize_nonrepulsive_cube()
