# ....
#
'''
%load_ext autoreload
%autoreload 2
'''
# !/usr/bin/python3
'''
Dynamic Simulation - Obstacle Avoidance Algorithm

@author LukasHuber
@date 2018-05-24
'''

import sys
import numpy as np
from numpy import pi
import time

# import quaternion

# from dynamic_obstacle_avoidance.obstacle_avoidance.obstacle import *
from dynamic_obstacle_avoidance.obstacle_avoidance.modulation import *
# from dynamic_obstacle_avoidance.visualization.animated_simulation_3d import samplePointsAtBorder
# from dynamic_obstacle_avoidance.visualization.animated_simulation_3d import run_animation
from dynamic_obstacle_avoidance.obstacle_avoidance.obstacle_polygon import Ellipse
from dynamic_obstacle_avoidance.obstacle_avoidance.dynamic_boundaries_polygon import DynamicBoundariesPolygon
from dynamic_obstacle_avoidance.visualization.visualization_3d_level import Visualization3dLevel

print(' ----- Script <<surgery_setup>> started. ----- ')

#############################################################

# Choose a simulation between 0 and 12
simulationNumber = 0

saveFigures = False



#############################################################

def main(simulationNumber=0, saveFigures=False):
    if simulationNumber==0:
        N = 10
        x_init = np.vstack((np.ones(N)*20, np.linspace(-10,10,num=N) ))

        ### Create obstacle ###
        obs = []
        a1 = 0.05
        a2 = 0.20
        d_a = (a2-a1)/2

        l = 0.30
        points = np.array([[-a1, -a1, 0],
                           [a1, -a1, 0],
                           [a1, a1, 0],
                           [-a1, a1, 0],
                           [-a2, -a2, l],
                           [a2, -a2, l],
                           [a2, a2, l],
                           [-a2, a2, l]]).T

        indeces_of_tiles = np.array([
            # [0,1,2,3], # Bottom Part
            # [4,5,6,7], # Lid
            [0,1,4,5],
            [1,2,5,6],
            [2,3,6,7],
            [3,0,7,5]])
        
        # obs.append(DynamicBoundariesPolygon(edge_points=points, indeces_of_tiles=indeces_of_tiles, indeces_of_flexibleTiles=indeces_of_tiles, inflation_parameter=[0.03, 0.03, 0.03, 0.03], th_r=0))
        obs.append(DynamicBoundariesPolygon(edge_points=points, indeces_of_tiles=indeces_of_tiles, indeces_of_flexibleTiles=indeces_of_tiles, inflation_parameter=[0.03, 0.03, 0.03, 0.03], th_r=0))

        # obs.append(Ellipse(axes_length=[1, 1, 2], center_position=[0, 0, 0], orientation=[1,0,0,0]))
<<<<<<< HEAD
                           
=======
>>>>>>> 1a158f77

        x_range = [-0.15, 0.15]
        y_range = [-0.15, 0.15]
        z_Range = [-a2, a2*2]

        attractorPos = [0,0]
        eanimationName = 'surgery_simulation.mp4'

        static_simulation = True
        if static_simulation:
            visualizer = Visualization3dLevel(obs=obs, x_range=x_range, y_range=y_range, z_range=0)
        else:
            visualizer = Visualization3dLevel(obs=obs, x_range=x_range, y_range=y_range, z_range=0)
        
    print('\n\n---- Script finished ---- \n\n')

    
if __name__ == "__main__":
    
    if len(sys.argv) > 1:
        simulationNumber = int(sys.argv[1])

    if len(sys.argv) > 2:
        saveFigures = bool(int(sys.argv[2]))

    main(simulationNumber=simulationNumber, saveFigures=saveFigures)
 <|MERGE_RESOLUTION|>--- conflicted
+++ resolved
@@ -73,10 +73,6 @@
         obs.append(DynamicBoundariesPolygon(edge_points=points, indeces_of_tiles=indeces_of_tiles, indeces_of_flexibleTiles=indeces_of_tiles, inflation_parameter=[0.03, 0.03, 0.03, 0.03], th_r=0))
 
         # obs.append(Ellipse(axes_length=[1, 1, 2], center_position=[0, 0, 0], orientation=[1,0,0,0]))
-<<<<<<< HEAD
-                           
-=======
->>>>>>> 1a158f77
 
         x_range = [-0.15, 0.15]
         y_range = [-0.15, 0.15]
