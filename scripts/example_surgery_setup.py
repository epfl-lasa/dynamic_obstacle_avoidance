--- conflicted
+++ resolved
@@ -91,11 +91,7 @@
         y_range = [-0.15, 0.15]
         z_Range = [-a2, a2*2]
 
-<<<<<<< HEAD
         attractorPos = np.array([0, 0, 0])
-=======
-        attractorPos = [0, 0]
->>>>>>> 0172b37a
         eanimationName = 'surgery_simulation.mp4'
 
         # inflation_parameter = [0,0,0,0]
