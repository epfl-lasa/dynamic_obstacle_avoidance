#!/USSR/bin/python3
""" Script to show lab environment on computer """

# Author: Lukas Huber
# Date: 2020-01-15
# Email: lukas.huber@epfl.ch

import warnings
import copy

import numpy as np
from numpy import pi
import matplotlib.pyplot as plt

<<<<<<< HEAD
# Custom libraries

from vartools.dynamical_systems import LinearSystem

from dynamic_obstacle_avoidance.visualization.vector_field_visualization import (
    Simulation_vectorFields
)

from dynamic_obstacle_avoidance.obstacles import Ellipse, Polygon
from dynamic_obstacle_avoidance.obstacles.cuboid import Cuboid
from dynamic_obstacle_avoidance.containers import GradientContainer
from dynamic_obstacle_avoidance.metric_evaluation import MetricEvaluator
from dynamic_obstacle_avoidance.utils import obs_check_collision_2d
from dynamic_obstacle_avoidance.avoidance import (
    obs_avoidance_potential_field,
    obs_avoidance_orthogonal_moving,
    obs_avoidance_interpolation_moving,
    
)

=======
from vartools.dynamical_systems import LinearSystem


from dynamic_obstacle_avoidance.obstacles import Ellipse, Polygon, Cuboid
from dynamic_obstacle_avoidance.containers import ShapelyContainer
from dynamic_obstacle_avoidance.metric_evaluation import MetricEvaluator
from dynamic_obstacle_avoidance.utils import obs_check_collision_2d
from dynamic_obstacle_avoidance.avoidance import (
    obs_avoidance_potential_field,
    obs_avoidance_orthogonal_moving,
    obs_avoidance_interpolation_moving,
)
from dynamic_obstacle_avoidance.visualization.vector_field_visualization import (
    Simulation_vectorFields,
)
>>>>>>> 50d5a845

plt.close("all")
plt.ion()


class DynamicEllipse(Ellipse):
    # Movement is in the brownian motion style
    max_velocity = 0.8
    variance_velocity = 0.1

    max_angular_velocity = 0.2
    variance_angular_velocity = 0.2

    # Random creation
    axis_minimum = 0.3
    axis_range = [0.5, 2.0]
    expansion_variance = 0.1
    max_expansion_rate = 0.1

    save_trajectory = True

    def __init__(self, x_range, y_range, *args, **kwargs):
        self.dim = 2
        self.x_range = x_range
        self.y_range = y_range

        freq_oscilation = None

        position = np.random.rand(self.dim)
        position[0] = position[0] * (x_range[1] - x_range[0]) + x_range[0]
        position[1] = position[1] * (y_range[1] - y_range[0]) + y_range[0]

        orientation = 0
        axes_length = np.random.uniform(size=(self.dim))
        axes_length = (
            axes_length * (self.axis_range[1] - self.axis_range[0]) + self.axis_range[0]
        )

        self.expansion_vel = (
            np.random.uniform(size=(self.dim)) * self.expansion_variance
        )

        self.is_dynamic = 1

        if self.is_dynamic:
<<<<<<< HEAD
            vel_dir = np.random.uniform(low=0, high=2*np.pi)
            linear_velocity = (np.array([np.cos(vel_dir), np.sin(vel_dir)])
                               * np.random.uniform(low=0, high=self.max_velocity
            ))

            angular_velocity = np.random.uniform(
                low=-self.max_angular_velocity, high=-self.max_angular_velocity)
        
=======
            vel_dir = np.random.uniform(low=0, high=2 * np.pi)
            linear_velocity = np.array(
                [np.cos(vel_dir), np.sin(vel_dir)]
            ) * np.random.uniform(low=0, high=self.max_velocity)

            angular_velocity = np.random.uniform(
                low=-self.max_angular_velocity, high=-self.max_angular_velocity
            )

>>>>>>> 50d5a845
        else:
            linear_velocity = np.zeros(self.dim)
            angular_velocity = 0

        # print('Is dynamic', self.is_dynamic)

        super().__init__(
            axes_length=axes_length,
            center_position=position,
            orientation=orientation,
            linear_velocity=linear_velocity,
            angular_velocity=angular_velocity,
            is_dynamic=self.is_dynamic,
            *args,
            **kwargs,
        )

        if self.save_trajectory:
            self.position_list = np.zeros((self.dim, 0))

        # Save line-handle when plotting
        self.line_handle = None

    def update_step(self, time_step=0.1, acceleration_rand=0.1, expansion_acc_rand=0.1):
        """Update velocity & expansion."""

        # Random walk for velocity
<<<<<<< HEAD
        # print('linear_velocity', self.linear_velocity) 
        self.linear_velocity = (self.linear_velocity
                                + np.random.randn(self.dim)*self.variance_velocity)
=======
        # print('linear_velocity', self.linear_velocity)
        self.linear_velocity = (
            self.linear_velocity + np.random.randn(self.dim) * self.variance_velocity
        )
>>>>>>> 50d5a845
        vel_mag = np.linalg.norm(self.linear_velocity)
        if vel_mag > self.max_velocity:
            self.linear_velocity = self.linear_velocity / vel_mag * self.max_velocity

<<<<<<< HEAD
        self.angular_velocity = (self.angular_velocity
                                 + np.random.randn(1)*self.variance_angular_velocity)
=======
        self.angular_velocity = (
            self.angular_velocity + np.random.randn(1) * self.variance_angular_velocity
        )
>>>>>>> 50d5a845
        if abs(self.angular_velocity) > self.max_angular_velocity:
            self.angular_velocity = np.copysign(
                self.max_angular_velocity, self.angular_velocity
            )

        self.position = self.position + time_step * self.linear_velocity
        self.orientation = self.orientation + time_step * self.angular_velocity

        # Random change of axes
        self.axes_length = self.axes_length

        for ii in range(self.dim):
<<<<<<< HEAD
            delta_vel_range = [self.axis_range[0]-self.axes_length[ii],
                               self.axis_range[1]-self.axes_length[ii]]
            
            self.expansion_vel[ii] = (
                self.expansion_vel[ii]
                + time_step*np.random.uniform(low=delta_vel_range[0], high=delta_vel_range[1]))
=======
            delta_vel_range = [
                self.axis_range[0] - self.axes_length[ii],
                self.axis_range[1] - self.axes_length[ii],
            ]

            self.expansion_vel[ii] = self.expansion_vel[
                ii
            ] + time_step * np.random.uniform(
                low=delta_vel_range[0], high=delta_vel_range[1]
            )
>>>>>>> 50d5a845

            if self.expansion_vel[ii] > self.max_expansion_rate:
                self.expansion_vel[ii] = self.max_expansion_rate

            self.axes_length[ii] = (
                self.axes_length[ii] + time_step * self.expansion_vel[ii]
            )

            if self.axes_length[ii] < self.axis_minimum:
                self.axes_length[ii] = self.axis_minimum
                self.expansion_vel[ii] = 0

        if self.save_trajectory:
            self.position_list = np.vstack((self.position_list.T, self.position)).T

        self.check_boundary_collision()
        # Draw obstacles
        self.draw_obstacle()

    def check_boundary_collision(self, boundary_obstacle=None):
        # Check limits in infinte-universe manner

        if self.x_range[0] > self.position[0]:
            self.position[0] = self.x_range[1] - (self.position[0] - self.x_range[0])
        elif self.x_range[1] < self.position[0]:
            self.position[0] = self.x_range[0] + (self.x_range[1] - self.position[0])

        if self.y_range[0] > self.position[1]:
            self.position[1] = self.y_range[1] - (self.position[1] - self.y_range[0])
        elif self.y_range[1] < self.position[1]:
            self.position[1] = self.y_range[0] + (self.y_range[1] - self.position[1])

    def reset_position_list(self):
        if self.save_trajectory:
            self.position_list = np.zeros((self.dim, 0))


<<<<<<< HEAD
class ObstacleAvoidanceAgent():
    def __init__(self, start_position, avoidance_function=None,
                 default_velocity=None, dim=2, attractor=None, name=None):
=======
class ObstacleAvoidanceAgent:
    def __init__(
        self,
        start_position,
        avoidance_function=None,
        default_velocity=None,
        dim=2,
        attractor=None,
        name=None,
    ):
>>>>>>> 50d5a845
        # print('The birth of a new autonomous agent is being witnessed.')
        self.dim = dim

        self.default_velocity = default_velocity
        self.avoidance_function = avoidance_function

        self.position_list = np.reshape(start_position, (self.dim, 1))
        self.position = start_position
        self.velocity = np.zeros(self.dim)

        self.attractor = attractor

        self.has_converged = False
        self.has_collided = False
        self.is_in_local_minma = False

        self.name = name

        self.MetricTracker = MetricEvaluator()

    @property
    def has_stopped(self):
        return self.has_converged or self.has_collided or self.is_in_local_minma

    def update_step(
<<<<<<< HEAD
        self, obstacle_list=[], delta_time=0.1, initial_velocity=None,
        check_convergence=True, time=None, vel_min_margin=0.01):
        
=======
        self,
        obstacle_list=[],
        delta_time=0.1,
        initial_velocity=None,
        check_convergence=True,
        time=None,
        vel_min_margin=0.01,
    ):

>>>>>>> 50d5a845
        if self.has_stopped and check_convergence:
            return

        if initial_velocity is None:
            if self.default_velocity is None:
<<<<<<< HEAD
                raise NotImplementedError('Undefined velicty')
=======
                raise NotImplementedError("Undefined velicty")
>>>>>>> 50d5a845

            initial_velocity = self.default_velocity(self.position)

        initial_vel_mag = np.linalg.norm(initial_velocity)

        self.velocity = self.avoidance_function(
            self.position, initial_velocity, obstacle_list
        )

        vel_mag = np.linalg.norm(self.velocity)
        if vel_mag > initial_vel_mag:  # Too fast
            self.velocity = self.velocity / vel_mag * initial_vel_mag

        if vel_mag < vel_min_margin:  # Nonzero with margin (Local minima)
            print("Agent velocity is zero. Stopping exectuion.")
            self.is_in_local_minma = True

        self.position = self.position + self.velocity * delta_time

        # Save to list for tracking and storage
        self.position_list = np.vstack((self.position_list.T, self.position)).T

        self.MetricTracker.update_list(
            position=self.position, velocity=self.velocity, time=time
        )

        # import pdb; pdb.set_trace()
        if self.attractor is not None:
            self.check_convergence()

        # print('A big step for the creator.')

    def check_convergence(self, convergence_margin=0.1):
        if np.linalg.norm(self.attractor - self.position) < convergence_margin:
            self.has_converged = True
            print("Agent {} has converged.".format(self.name))

    def check_collision(self, obstacle_list):
        if self.has_stopped:
            # if self.has_collided:
            return

        if not position_is_in_free_space(self.position, obstacle_list):
            self.has_collided = True
            print("Agent {} has collided.".format(self.name))

    def evaluate_metric(self, delta_time=None):
        metrics = self.MetricTracker.evaluate_metrics(delta_time=delta_time)
        metrics["name"] = self.name

        # Metrics
        metrics["has_collided"] = self.has_collided
        metrics["has_converged"] = self.has_converged
        metrics["is_in_local_minima"] = self.is_in_local_minma
        metrics["not_converged"] = not (self.has_stopped)

        return metrics


def position_is_in_free_space(position, obstacle_list):
    """Check for all obstacles if position is intersecting."""
    for obs in obstacle_list:
        gamma = obs.get_gamma(position, in_global_frame=True)
        if gamma < 1:
            return False
    return True


def compare_algorithms_random(
<<<<<<< HEAD
    max_it=1000, delta_time=0.01, max_num_obstacles=5,
    dim=2, visualize_scene=True, random_seed=None, fig_and_ax_handle=None,
    fig_num=None, plot_last_image=False, show_legend=True):
    """ Compare the algorithms with a random environment setup. """
    
=======
    max_it=1000,
    delta_time=0.01,
    max_num_obstacles=5,
    dim=2,
    visualize_scene=True,
    random_seed=None,
    fig_and_ax_handle=None,
    fig_num=None,
    plot_last_image=False,
    show_legend=True,
):
    """Compare the algorithms with a random environment setup."""

>>>>>>> 50d5a845
    if random_seed is not None:
        np.random.seed(random_seed)

    x_range = [-1, 11]
    y_range = [-1, 11]

<<<<<<< HEAD
    obs_list = GradientContainer()
=======
    obs_list = ShapelyContainer()

    obs_xaxis = [x_range[0] + 1, x_range[1] - 1]
    obs_yaxis = [y_range[0] + 1, y_range[1] - 1]
    edge_points = np.array(
        [
            [obs_xaxis[0], obs_xaxis[0], obs_xaxis[1], obs_xaxis[1]],
            [obs_yaxis[1], obs_yaxis[0], obs_yaxis[0], obs_yaxis[1]],
        ]
    )
>>>>>>> 50d5a845

    obs_list.append(
        Polygon(
            edge_points=edge_points,
            is_boundary=True,
            tail_effect=False,
        )
    )

    # Two obstacles instead of one gives a better performance at the 'star-side'
    center_point = copy.deepcopy(obs_list[-1].center_position)

    if True:
        attractor_position = np.array([7.5, 1.7])

        obs_list.append(
            Cuboid(
                axes_length=[12, 2.5],
                center_position=[11, 5],
                tail_effect=False,
            )
        )

    if False:
        attractor_position = np.array([2.5, 1.3])

        obs_list.append(
            Cuboid(
                axes_length=[10, 2],
                center_position=[11, 7.0],
                tail_effect=False,
            )
        )
        obs_list.append(
            Cuboid(
                axes_length=[9, 2],
                center_position=[-1, 3.5],
                tail_effect=False,
            )
        )
<<<<<<< HEAD
    
=======

>>>>>>> 50d5a845
    num_obstacles = 2
    for oo in range(num_obstacles):
        obs_list.append(
            DynamicEllipse(
                x_range=x_range,
                y_range=y_range,
                tail_effect=False,
            )
        )

    if False:
        from dynamic_obstacle_avoidance.visualization.gamma_field_visualization import (
<<<<<<< HEAD
            gamma_field_visualization
=======
            gamma_field_visualization,
>>>>>>> 50d5a845
        )

        gamma_field_visualization([-1, 11], [-1, 11], obstacle=obs_list[-1])
        return

    if False:
        pos = np.array([2.5, 9.5])
        vel = attractor_position - pos
        vel = vel / np.linalg.norm(vel)
        # xd = obs_avoidance_orthogonal_moving(pos, vel, obs_list)
        xd = obs_avoidance_potential_field(pos, vel, obs_list)
        import pdb

        pdb.set_trace()

    if False:
        Simulation_vectorFields(
<<<<<<< HEAD
            x_range, y_range,  obs=obs_list,
=======
            x_range,
            y_range,
            obs=obs_list,
>>>>>>> 50d5a845
            pos_attractor=attractor_position,
            saveFigure=False,
            # obs_avoidance_func=obs_avoidance_interpolation_moving,
            # obs_avoidance_func=obs_avoidance_orthogonal_moving,
            obs_avoidance_func=obs_avoidance_potential_field,
            # noTicks=False, automatic_reference_point=True,
            # draw_vectorField=False,
            show_streamplot=True,
            # fig_and_ax_handle=(fig, ax),
            point_grid=100,
            normalize_vectors=False,
        )
        return

<<<<<<< HEAD
    dynamical_system = LinearSystem(
        attractor_position=attractor_position)
    
    it_count = 0
    it_max = 100
    
    while True:
=======
    dynamical_system = LinearSystem(attractor_position=attractor_position)

    # Try to find a point in free-space
    start_point_found = False
    for it_count in range(100):
>>>>>>> 50d5a845
        x_starting = x_range
        y_starting = [7, 10]

        start_position = np.random.uniform(size=(dim))
        start_position[0] = (
            x_starting[0] + (x_starting[1] - x_starting[0]) * start_position[0]
        )
        start_position[1] = (
            y_starting[0] + (y_starting[1] - y_starting[0]) * start_position[1]
        )

        if position_is_in_free_space(start_position, obs_list):
            start_point_found = True
            break

    if not start_point_found:
        warnings.warn("No free position found")
        return

    # Define different obstacle avoidance agents
    agents = []
    agents.append(
<<<<<<< HEAD
        ObstacleAvoidanceAgent(start_position=start_position,
                               name='Dynamic',
                               avoidance_function=obs_avoidance_interpolation_moving,
                               attractor=dynamical_system.attractor_position,
            ))

    agents.append(
        ObstacleAvoidanceAgent(start_position=start_position,
                               name='Orthogonal',
                               avoidance_function=obs_avoidance_orthogonal_moving,
                               attractor=dynamical_system.attractor_position,
            ))

    agents.append(
        ObstacleAvoidanceAgent(start_position=start_position,
                               name='Repulsion',
                               avoidance_function=obs_avoidance_potential_field,
                               attractor=dynamical_system.attractor_position,
            ))

    initial_distance = np.linalg.norm(dynamical_system.attractor_position-start_position)
=======
        ObstacleAvoidanceAgent(
            start_position=start_position,
            name="Dynamic",
            avoidance_function=obs_avoidance_interpolation_moving,
            attractor=dynamical_system.attractor_position,
        )
    )

    agents.append(
        ObstacleAvoidanceAgent(
            start_position=start_position,
            name="Orthogonal",
            avoidance_function=obs_avoidance_orthogonal_moving,
            attractor=dynamical_system.attractor_position,
        )
    )

    agents.append(
        ObstacleAvoidanceAgent(
            start_position=start_position,
            name="Repulsion",
            avoidance_function=obs_avoidance_potential_field,
            attractor=dynamical_system.attractor_position,
        )
    )

    initial_distance = np.linalg.norm(
        dynamical_system.attractor_position - start_position
    )
>>>>>>> 50d5a845

    if visualize_scene or plot_last_image:
        if fig_num is None:
            fig_num = 1001

        if fig_and_ax_handle is None:
            fig, ax = plt.subplots(num=fig_num, figsize=(8, 6))
        else:
            fig, ax = fig_and_ax_handle

    # Main loop
    ii = 0
    while ii < max_it:
        # Iterate
        print(f"it={ii}")
        ii += 1
        # for ii in range(max_it):
        for obs in obs_list:
            if obs.is_dynamic:
                obs.update_step()

        obs_list.update_reference_points()

        if visualize_scene:
            ax.cla()

            Simulation_vectorFields(
<<<<<<< HEAD
                x_range, y_range,  obs=obs_list,
=======
                x_range,
                y_range,
                obs=obs_list,
>>>>>>> 50d5a845
                pos_attractor=dynamical_system.attractor_position,
                showLabel=False,
                saveFigure=False,
                obs_avoidance_func=obs_avoidance_interpolation_moving,
                # noTicks=False,
                automatic_reference_point=False,
                draw_vectorField=True,
                show_streamplot=False,
                fig_and_ax_handle=(fig, ax),
                normalize_vectors=False,
                point_grid=10,
            )

            if True:
                plt.plot(
                    obs_list[-1].center_position[0],
                    obs_list[-1].center_position[1],
                    "k+",
                )

            if False:
                # if obs_list[0].save_trajectory:
                # Show all or nothing
                for obs in obs_list:
                    if obs.is_dynamic:
<<<<<<< HEAD
                        plt.plot(obs.position_list[0, :],
                                 obs.position_list[1, :],
                                 '--')
        
        for agent in agents:
            # initial_velocity = linear_ds_max_vel(
                # position=agent.position, attractor=attractor_position, vel_max=1.0)
            initial_velocity = dynamical_system.evaluate(agent.position)
            agent.update_step(obs_list, initial_velocity=initial_velocity, time=delta_time*ii)
=======
                        plt.plot(
                            obs.position_list[0, :], obs.position_list[1, :], "k--"
                        )
        for agent in agents:
            # initial_velocity = linear_ds_max_vel(
            # position=agent.position, attractor=attractor_position, vel_max=1.0)
            initial_velocity = dynamical_system.evaluate(agent.position)
            agent.update_step(
                obs_list, initial_velocity=initial_velocity, time=delta_time * ii
            )
>>>>>>> 50d5a845
            agent.check_collision(obs_list)

            if visualize_scene:
                (agent.line_handle,) = plt.plot(
                    agent.position_list[0, :],
                    agent.position_list[1, :],
                    "--",
                    label=agent.name,
                )

        breakpoint()

        if visualize_scene and show_legend:
            plt.legend(loc="center right")

        if visualize_scene and not plt.fignum_exists(fig_num):
            print(f"Simulation ended with closing of figure")
            plt.pause(0.01)
            plt.close("all")
            break

        all_stopped = True
        for agent in agents:
            if not agent.has_stopped:
                all_stopped = False
                break

        if all_stopped or ii >= max_it:
            if not visualize_scene and plot_last_image:
                ii -= 1
                visualize_scene = True
                continue

            if all_stopped:
                print("All agents stopped.")
            else:
                print("Reached maximum number of iterations.")
            break

        if visualize_scene:
            plt.pause(0.01)

    agent_metrics = []
    for agent in agents:
        agent_metrics.append(agent.evaluate_metric(delta_time=delta_time))

    if plot_last_image and not show_legend:
        # Return legend label
        return [agent.line_handle for agent in agents]
    else:
        return agent_metrics, initial_distance


def multiple_random_runs(num_runs=3, visualize=False):
    """What is happening."""
    # First one just to get a 'default-metric'
    num_agent_type = 3

    # 3 algorithms to compare
    list_agent_metrics = []
    outcome_keys = [
        "total",
        "has_converged",
        "has_collided",
        "is_in_local_minima",
        "not_converged",
    ]
    outcome_dict = {}
    for key in outcome_keys:
        outcome_dict[key] = 0

    list_simulation_outcome = [
        copy.deepcopy(outcome_dict) for ii in range(num_agent_type)
    ]

    list_initial_distance = []

    # for ii in range(num_runs):
    ii = 0
    while len(list_initial_distance) == 0 or ii < num_runs:
        ii += 1
        agent_metrics, initial_distance = compare_algorithms_random(
            visualize_scene=visualize,
        )

        # if all([agent['has_converged'] for agent in agent_metrics]):
        if all([agent["has_converged"] for agent in agent_metrics]):
            list_agent_metrics.append(agent_metrics)
            list_initial_distance.append(initial_distance)

        for aa in range(len(agent_metrics)):
            for outcome_key in [
<<<<<<< HEAD
                'has_converged', 'has_collided', 'is_in_local_minima', 'not_converged']:
=======
                "has_converged",
                "has_collided",
                "is_in_local_minima",
                "not_converged",
            ]:
>>>>>>> 50d5a845
                if agent_metrics[aa][outcome_key]:
                    list_simulation_outcome[aa][outcome_key] += 1

            list_simulation_outcome[aa]["total"] += 1

    if not len(list_initial_distance):  # zero length
        warnings.warn("No list detected.")
        return

    list_initial_distance = np.array(list_initial_distance)

    if True:
        return (list_agent_metrics, list_simulation_outcome, list_initial_distance)


def evaluation_metrics(metrics):
    # breakpoint()
    list_agent_metrics, list_simulation_outcome, list_initial_distance = metrics
    # Set up dictionary
    eval_dict = {}

    num_success_metrics = len(list_agent_metrics)

    # Create lists for each key
    for aa, agent_dict in zip(
        np.arange(len(list_agent_metrics[0])), list_agent_metrics[0]
    ):
        # import pdb; pdb.set_trace()
        for key in agent_dict.keys():

            if key == "name":
                # Treat name key differently
                key_str = "name"
                if key_str not in eval_dict:
                    eval_dict[key_str] = []
                eval_dict[key_str].append(agent_dict[key_str])
                continue

            if isinstance(agent_dict[key], dict):
                for subkey in agent_dict[key]:
<<<<<<< HEAD
                    key_str = key + '_' + subkey
                    
                    data = [list_agent_metrics[it][aa][key][subkey] for it in range(len(list_agent_metrics))]
=======
                    key_str = key + "_" + subkey

                    data = [
                        list_agent_metrics[it][aa][key][subkey]
                        for it in range(len(list_agent_metrics))
                    ]
>>>>>>> 50d5a845

                    if key_str not in eval_dict:
                        eval_dict[key_str] = []

                    eval_dict[key_str].append({})
<<<<<<< HEAD
                    eval_dict[key_str][-1]['mean'] = np.mean(data) 
                    eval_dict[key_str][-1]['std'] = np.std(data)
=======
                    eval_dict[key_str][-1]["mean"] = np.mean(data)
                    eval_dict[key_str][-1]["std"] = np.std(data)
>>>>>>> 50d5a845

            else:
                key_str = key
                # data = [agent_metrics[aa][key] for agent_metrics in list_agent_metrics]
                data = [
                    list_agent_metrics[it][aa][key]
                    for it in range(len(list_agent_metrics))
                ]

                if key_str == ["distance"] or key_str == ["duration"]:
                    data = np.array(data) / list_initial_distance

                if not key_str in eval_dict:
                    eval_dict[key_str] = []

                eval_dict[key_str].append({})
<<<<<<< HEAD
                eval_dict[key_str][-1]['mean'] = np.mean(data) 
                eval_dict[key_str][-1]['std'] = np.std(data)

    separator_str = ' & '
    end_of_line = ' \\\\ \n   '
    separator_sum_var = ' $\pm$ '
=======
                eval_dict[key_str][-1]["mean"] = np.mean(data)
                eval_dict[key_str][-1]["std"] = np.std(data)

    separator_str = " & "
    end_of_line = " \\\\ \n   "
    separator_sum_var = " $\pm$ "
>>>>>>> 50d5a845
    ind_separator = int((-1) * len(separator_str))
    ind_eol = int((-1) * len(end_of_line))

    table_order_list = [
        "name",
        "distance",
        "duration",
        "linear_velocity_mean",
        "linear_velocity_std",
    ]

    table_str = ""
    for elem in table_order_list:
        table_str = table_str + elem + separator_str
    # String without last elements
    table_str = table_str[:ind_separator] + end_of_line

    round_dec = 2
    for aa in range(len(eval_dict["name"])):
        for key in table_order_list:
            if key == "name":
                table_str = table_str + eval_dict[key][aa] + separator_str
                continue
            # elif key == 'duration':
            # table_str = table_str + str(eval_dict[key][aa])
            # continue

            table_str = (
                table_str
                + str(round(eval_dict[key][aa]["mean"], round_dec))
                + separator_sum_var
                + str(round(eval_dict[key][aa]["std"], round_dec))
                + separator_str
            )

        # Remove separators at end of line
        table_str = table_str[:ind_separator] + end_of_line

    table_success_str = ""
    for key in list_simulation_outcome[0].keys():
        if key == "total":
            pass
        table_success_str = table_success_str + key + separator_str
    # String wihtout separator at end of line
    table_success_str = table_success_str[:ind_separator] + end_of_line

    # Get number of total runs success (same for all agents')
    num_total = list_simulation_outcome[0]["total"]

    for aa in range(len(eval_dict["name"])):
        # Add name at beginning of line
        table_success_str = table_success_str + eval_dict["name"][aa] + separator_str

        for key in list_simulation_outcome[0].keys():
            if key == "total":
                # Don't print total
                continue

            if key == "not_converged":
                # Unknown reason for no convergence
                continue

            table_success_str = (
                table_success_str
                + str(round(100.0 * list_simulation_outcome[aa][key] / num_total))
                + "\\%"
                + separator_str
            )

        table_success_str = table_success_str[:ind_separator] + end_of_line

    # Remove last new-line from tstring
    # table_str = table_str[:ind_eol]
    # table_success_str = table_success_str[:ind_eol]

    # breakpoint()
    return (
        table_str,
        table_success_str,
        {"num_success_metrics": num_success_metrics, "num_total": num_total},
    )


# def expanding_circle():
# pass


def compare_algorithms_plot():
    """ """
    # create empty obstacle list
    obs = ShapelyContainer()

    obs.append(
        Ellipse(
            center_position=[3.5, 0.4],
            orientation=30.0 / 180.0 * pi,
            axes_length=[1.2, 2.0],
        )
    )

    x_lim = [-0.1, 11]
    y_lim = [-4.5, 4.5]

    xAttractor = np.array([8.0, -0.1])
    # x_lim, y_lim = [-0, 7.1], [-0.1, 7.1]

    num_point_grid = 100

    vel = np.array([1.0, 0])
    pos = np.array([0.0, 1.0])
    vel_mod = obs_avoidance_interpolation_moving(pos, vel, obs=obs)
    print(vel_mod)

    vel_mod = obs_avoidance_orthogonal_moving(pos, vel, obs=obs)
    print(vel_mod)

    if True:
        Simulation_vectorFields(
            x_lim,
            y_lim,
            obs=obs,
            xAttractor=xAttractor,
            saveFigure=False,
            figName="compare_algorithms_potential_field",
            obs_avoidance_func=obs_avoidance_potential_field,
            point_grid=num_point_grid,
            # show_streamplot=False,
            noTicks=False,
            # draw_vectorField=True,  automatic_reference_point=True, point_grid=N_resol
        )

    if False:
        Simulation_vectorFields(
            x_lim,
            y_lim,
            obs=obs,
            xAttractor=xAttractor,
            saveFigure=False,
            figName="compare_algorithms_orthogonal",
            obs_avoidance_func=obs_avoidance_orthogonal_moving,
            # obs_avoidance_func=obs_avoidance_interpolation_moving,
            # draw_vectorField=True,
            # automatic_reference_point=True,
            show_streamplot=True,
            point_grid=num_point_grid,
        )


<<<<<<< HEAD
def comparison_suplots(rand_seed_0=None, rand_seed_1=1, fig_num=1001, save_figure=False):
    """ Create Figure with several stopping times. """
=======
def comparison_subplots(
    rand_seed_0=None, rand_seed_1=1, fig_num=1001, save_figure=False
):
    """Create Figure with several stopping times."""
>>>>>>> 50d5a845
    it_plot = 0
    # fig, ax = plt.subplots(figsize=(14, 5), num=fig_num)
    fig, ax = plt.subplots(figsize=(7, 3), num=fig_num)

    n_cols = 3
    n_rows = 1

    if rand_seed_0 is not None:
        np.random.seed(rand_seed_0)
<<<<<<< HEAD
        
    it_plot += 1
    ax = plt.subplot(n_rows, n_cols, it_plot)
    compare_algorithms_random(
        max_it=10, visualize_scene=False, fig_and_ax_handle=(fig, ax), fig_num=fig_num,
        plot_last_image=True, show_legend=False)
    
=======

    it_plot += 1
    ax = plt.subplot(n_rows, n_cols, it_plot)
    compare_algorithms_random(
        max_it=10,
        visualize_scene=False,
        fig_and_ax_handle=(fig, ax),
        fig_num=fig_num,
        plot_last_image=True,
        show_legend=False,
    )

>>>>>>> 50d5a845
    it_plot += 1
    np.random.seed(rand_seed_0)
    stop_time = 10
    ax = plt.subplot(n_rows, n_cols, it_plot)
    compare_algorithms_random(
<<<<<<< HEAD
        max_it=50, visualize_scene=False, fig_and_ax_handle=(fig, ax),
        fig_num=fig_num, plot_last_image=True, show_legend=False)
=======
        max_it=50,
        visualize_scene=False,
        fig_and_ax_handle=(fig, ax),
        fig_num=fig_num,
        plot_last_image=True,
        show_legend=False,
    )
>>>>>>> 50d5a845
    ax_middle = ax

    it_plot += 1
    np.random.seed(rand_seed_0)
    stop_time = 10
    ax = plt.subplot(n_rows, n_cols, it_plot)
    line_labels = compare_algorithms_random(
<<<<<<< HEAD
        max_it=100, visualize_scene=False,
        fig_and_ax_handle=(fig, ax), fig_num=fig_num, plot_last_image=True, show_legend=False)
=======
        max_it=100,
        visualize_scene=False,
        fig_and_ax_handle=(fig, ax),
        fig_num=fig_num,
        plot_last_image=True,
        show_legend=False,
    )
>>>>>>> 50d5a845

    # plt.legend(handles=line_labels, bbox_to_anchor=(1.05, 1), loc='upper left')
    # plt.legend(handles=line_labels, bbox_to_anchor=(1.05, 1), loc='upper left')

    ax_middle.legend(
        handles=line_labels,
        loc="upper center",
        bbox_to_anchor=(0.5, -0.05),
        fancybox=False,
        shadow=False,
        ncol=3,
    )

    if save_figure:
        plt.savefig("figures/" + "subplot_comparison" + ".png", bbox_inches="tight")


if (__name__) == "__main__":

    if False:
        # Visual evaluation with three plots
        # comparison_subplots(rand_seed_0=9, save_figure=False)
        comparison_subplots(rand_seed_0=56, save_figure=False)
        # comparison_subplots(rand_seed_0=56, save_figure=False)

    if True:
        # Visualize 1 run
        np.random.seed(2)
        metrics_tuple = multiple_random_runs(num_runs=1, visualize=True)
    # Numerical evaluation
    if False:
        # Specific seed is chosen for 'replicability of numbers' of report
        np.random.seed(0)
        # compare_algorithms_plot()

        # for ii in range(1):
        # compare_algorithms_random()

        metrics_tuple = multiple_random_runs(num_runs=300)
        tables_results = evaluation_metrics(metrics_tuple)

        print("Info")
        print(tables_results[2])

        print("Table success")
        print(tables_results[1])

<<<<<<< HEAD
        print('Table Metrics')
=======
        print("Table Metrics")
>>>>>>> 50d5a845
        print(tables_results[0])<|MERGE_RESOLUTION|>--- conflicted
+++ resolved
@@ -12,28 +12,6 @@
 from numpy import pi
 import matplotlib.pyplot as plt
 
-<<<<<<< HEAD
-# Custom libraries
-
-from vartools.dynamical_systems import LinearSystem
-
-from dynamic_obstacle_avoidance.visualization.vector_field_visualization import (
-    Simulation_vectorFields
-)
-
-from dynamic_obstacle_avoidance.obstacles import Ellipse, Polygon
-from dynamic_obstacle_avoidance.obstacles.cuboid import Cuboid
-from dynamic_obstacle_avoidance.containers import GradientContainer
-from dynamic_obstacle_avoidance.metric_evaluation import MetricEvaluator
-from dynamic_obstacle_avoidance.utils import obs_check_collision_2d
-from dynamic_obstacle_avoidance.avoidance import (
-    obs_avoidance_potential_field,
-    obs_avoidance_orthogonal_moving,
-    obs_avoidance_interpolation_moving,
-    
-)
-
-=======
 from vartools.dynamical_systems import LinearSystem
 
 
@@ -49,7 +27,6 @@
 from dynamic_obstacle_avoidance.visualization.vector_field_visualization import (
     Simulation_vectorFields,
 )
->>>>>>> 50d5a845
 
 plt.close("all")
 plt.ion()
@@ -95,16 +72,6 @@
         self.is_dynamic = 1
 
         if self.is_dynamic:
-<<<<<<< HEAD
-            vel_dir = np.random.uniform(low=0, high=2*np.pi)
-            linear_velocity = (np.array([np.cos(vel_dir), np.sin(vel_dir)])
-                               * np.random.uniform(low=0, high=self.max_velocity
-            ))
-
-            angular_velocity = np.random.uniform(
-                low=-self.max_angular_velocity, high=-self.max_angular_velocity)
-        
-=======
             vel_dir = np.random.uniform(low=0, high=2 * np.pi)
             linear_velocity = np.array(
                 [np.cos(vel_dir), np.sin(vel_dir)]
@@ -114,7 +81,6 @@
                 low=-self.max_angular_velocity, high=-self.max_angular_velocity
             )
 
->>>>>>> 50d5a845
         else:
             linear_velocity = np.zeros(self.dim)
             angular_velocity = 0
@@ -142,28 +108,17 @@
         """Update velocity & expansion."""
 
         # Random walk for velocity
-<<<<<<< HEAD
-        # print('linear_velocity', self.linear_velocity) 
-        self.linear_velocity = (self.linear_velocity
-                                + np.random.randn(self.dim)*self.variance_velocity)
-=======
         # print('linear_velocity', self.linear_velocity)
         self.linear_velocity = (
             self.linear_velocity + np.random.randn(self.dim) * self.variance_velocity
         )
->>>>>>> 50d5a845
         vel_mag = np.linalg.norm(self.linear_velocity)
         if vel_mag > self.max_velocity:
             self.linear_velocity = self.linear_velocity / vel_mag * self.max_velocity
 
-<<<<<<< HEAD
-        self.angular_velocity = (self.angular_velocity
-                                 + np.random.randn(1)*self.variance_angular_velocity)
-=======
         self.angular_velocity = (
             self.angular_velocity + np.random.randn(1) * self.variance_angular_velocity
         )
->>>>>>> 50d5a845
         if abs(self.angular_velocity) > self.max_angular_velocity:
             self.angular_velocity = np.copysign(
                 self.max_angular_velocity, self.angular_velocity
@@ -176,14 +131,6 @@
         self.axes_length = self.axes_length
 
         for ii in range(self.dim):
-<<<<<<< HEAD
-            delta_vel_range = [self.axis_range[0]-self.axes_length[ii],
-                               self.axis_range[1]-self.axes_length[ii]]
-            
-            self.expansion_vel[ii] = (
-                self.expansion_vel[ii]
-                + time_step*np.random.uniform(low=delta_vel_range[0], high=delta_vel_range[1]))
-=======
             delta_vel_range = [
                 self.axis_range[0] - self.axes_length[ii],
                 self.axis_range[1] - self.axes_length[ii],
@@ -194,7 +141,6 @@
             ] + time_step * np.random.uniform(
                 low=delta_vel_range[0], high=delta_vel_range[1]
             )
->>>>>>> 50d5a845
 
             if self.expansion_vel[ii] > self.max_expansion_rate:
                 self.expansion_vel[ii] = self.max_expansion_rate
@@ -232,11 +178,6 @@
             self.position_list = np.zeros((self.dim, 0))
 
 
-<<<<<<< HEAD
-class ObstacleAvoidanceAgent():
-    def __init__(self, start_position, avoidance_function=None,
-                 default_velocity=None, dim=2, attractor=None, name=None):
-=======
 class ObstacleAvoidanceAgent:
     def __init__(
         self,
@@ -247,7 +188,6 @@
         attractor=None,
         name=None,
     ):
->>>>>>> 50d5a845
         # print('The birth of a new autonomous agent is being witnessed.')
         self.dim = dim
 
@@ -273,11 +213,6 @@
         return self.has_converged or self.has_collided or self.is_in_local_minma
 
     def update_step(
-<<<<<<< HEAD
-        self, obstacle_list=[], delta_time=0.1, initial_velocity=None,
-        check_convergence=True, time=None, vel_min_margin=0.01):
-        
-=======
         self,
         obstacle_list=[],
         delta_time=0.1,
@@ -287,17 +222,12 @@
         vel_min_margin=0.01,
     ):
 
->>>>>>> 50d5a845
         if self.has_stopped and check_convergence:
             return
 
         if initial_velocity is None:
             if self.default_velocity is None:
-<<<<<<< HEAD
-                raise NotImplementedError('Undefined velicty')
-=======
                 raise NotImplementedError("Undefined velicty")
->>>>>>> 50d5a845
 
             initial_velocity = self.default_velocity(self.position)
 
@@ -367,13 +297,6 @@
 
 
 def compare_algorithms_random(
-<<<<<<< HEAD
-    max_it=1000, delta_time=0.01, max_num_obstacles=5,
-    dim=2, visualize_scene=True, random_seed=None, fig_and_ax_handle=None,
-    fig_num=None, plot_last_image=False, show_legend=True):
-    """ Compare the algorithms with a random environment setup. """
-    
-=======
     max_it=1000,
     delta_time=0.01,
     max_num_obstacles=5,
@@ -387,16 +310,12 @@
 ):
     """Compare the algorithms with a random environment setup."""
 
->>>>>>> 50d5a845
     if random_seed is not None:
         np.random.seed(random_seed)
 
     x_range = [-1, 11]
     y_range = [-1, 11]
 
-<<<<<<< HEAD
-    obs_list = GradientContainer()
-=======
     obs_list = ShapelyContainer()
 
     obs_xaxis = [x_range[0] + 1, x_range[1] - 1]
@@ -407,7 +326,6 @@
             [obs_yaxis[1], obs_yaxis[0], obs_yaxis[0], obs_yaxis[1]],
         ]
     )
->>>>>>> 50d5a845
 
     obs_list.append(
         Polygon(
@@ -448,11 +366,7 @@
                 tail_effect=False,
             )
         )
-<<<<<<< HEAD
-    
-=======
-
->>>>>>> 50d5a845
+
     num_obstacles = 2
     for oo in range(num_obstacles):
         obs_list.append(
@@ -465,11 +379,7 @@
 
     if False:
         from dynamic_obstacle_avoidance.visualization.gamma_field_visualization import (
-<<<<<<< HEAD
-            gamma_field_visualization
-=======
             gamma_field_visualization,
->>>>>>> 50d5a845
         )
 
         gamma_field_visualization([-1, 11], [-1, 11], obstacle=obs_list[-1])
@@ -487,13 +397,9 @@
 
     if False:
         Simulation_vectorFields(
-<<<<<<< HEAD
-            x_range, y_range,  obs=obs_list,
-=======
             x_range,
             y_range,
             obs=obs_list,
->>>>>>> 50d5a845
             pos_attractor=attractor_position,
             saveFigure=False,
             # obs_avoidance_func=obs_avoidance_interpolation_moving,
@@ -508,21 +414,11 @@
         )
         return
 
-<<<<<<< HEAD
-    dynamical_system = LinearSystem(
-        attractor_position=attractor_position)
-    
-    it_count = 0
-    it_max = 100
-    
-    while True:
-=======
     dynamical_system = LinearSystem(attractor_position=attractor_position)
 
     # Try to find a point in free-space
     start_point_found = False
     for it_count in range(100):
->>>>>>> 50d5a845
         x_starting = x_range
         y_starting = [7, 10]
 
@@ -545,29 +441,6 @@
     # Define different obstacle avoidance agents
     agents = []
     agents.append(
-<<<<<<< HEAD
-        ObstacleAvoidanceAgent(start_position=start_position,
-                               name='Dynamic',
-                               avoidance_function=obs_avoidance_interpolation_moving,
-                               attractor=dynamical_system.attractor_position,
-            ))
-
-    agents.append(
-        ObstacleAvoidanceAgent(start_position=start_position,
-                               name='Orthogonal',
-                               avoidance_function=obs_avoidance_orthogonal_moving,
-                               attractor=dynamical_system.attractor_position,
-            ))
-
-    agents.append(
-        ObstacleAvoidanceAgent(start_position=start_position,
-                               name='Repulsion',
-                               avoidance_function=obs_avoidance_potential_field,
-                               attractor=dynamical_system.attractor_position,
-            ))
-
-    initial_distance = np.linalg.norm(dynamical_system.attractor_position-start_position)
-=======
         ObstacleAvoidanceAgent(
             start_position=start_position,
             name="Dynamic",
@@ -597,7 +470,6 @@
     initial_distance = np.linalg.norm(
         dynamical_system.attractor_position - start_position
     )
->>>>>>> 50d5a845
 
     if visualize_scene or plot_last_image:
         if fig_num is None:
@@ -625,13 +497,9 @@
             ax.cla()
 
             Simulation_vectorFields(
-<<<<<<< HEAD
-                x_range, y_range,  obs=obs_list,
-=======
                 x_range,
                 y_range,
                 obs=obs_list,
->>>>>>> 50d5a845
                 pos_attractor=dynamical_system.attractor_position,
                 showLabel=False,
                 saveFigure=False,
@@ -657,17 +525,6 @@
                 # Show all or nothing
                 for obs in obs_list:
                     if obs.is_dynamic:
-<<<<<<< HEAD
-                        plt.plot(obs.position_list[0, :],
-                                 obs.position_list[1, :],
-                                 '--')
-        
-        for agent in agents:
-            # initial_velocity = linear_ds_max_vel(
-                # position=agent.position, attractor=attractor_position, vel_max=1.0)
-            initial_velocity = dynamical_system.evaluate(agent.position)
-            agent.update_step(obs_list, initial_velocity=initial_velocity, time=delta_time*ii)
-=======
                         plt.plot(
                             obs.position_list[0, :], obs.position_list[1, :], "k--"
                         )
@@ -678,7 +535,6 @@
             agent.update_step(
                 obs_list, initial_velocity=initial_velocity, time=delta_time * ii
             )
->>>>>>> 50d5a845
             agent.check_collision(obs_list)
 
             if visualize_scene:
@@ -771,15 +627,11 @@
 
         for aa in range(len(agent_metrics)):
             for outcome_key in [
-<<<<<<< HEAD
-                'has_converged', 'has_collided', 'is_in_local_minima', 'not_converged']:
-=======
                 "has_converged",
                 "has_collided",
                 "is_in_local_minima",
                 "not_converged",
             ]:
->>>>>>> 50d5a845
                 if agent_metrics[aa][outcome_key]:
                     list_simulation_outcome[aa][outcome_key] += 1
 
@@ -820,30 +672,19 @@
 
             if isinstance(agent_dict[key], dict):
                 for subkey in agent_dict[key]:
-<<<<<<< HEAD
-                    key_str = key + '_' + subkey
-                    
-                    data = [list_agent_metrics[it][aa][key][subkey] for it in range(len(list_agent_metrics))]
-=======
                     key_str = key + "_" + subkey
 
                     data = [
                         list_agent_metrics[it][aa][key][subkey]
                         for it in range(len(list_agent_metrics))
                     ]
->>>>>>> 50d5a845
 
                     if key_str not in eval_dict:
                         eval_dict[key_str] = []
 
                     eval_dict[key_str].append({})
-<<<<<<< HEAD
-                    eval_dict[key_str][-1]['mean'] = np.mean(data) 
-                    eval_dict[key_str][-1]['std'] = np.std(data)
-=======
                     eval_dict[key_str][-1]["mean"] = np.mean(data)
                     eval_dict[key_str][-1]["std"] = np.std(data)
->>>>>>> 50d5a845
 
             else:
                 key_str = key
@@ -860,21 +701,12 @@
                     eval_dict[key_str] = []
 
                 eval_dict[key_str].append({})
-<<<<<<< HEAD
-                eval_dict[key_str][-1]['mean'] = np.mean(data) 
-                eval_dict[key_str][-1]['std'] = np.std(data)
-
-    separator_str = ' & '
-    end_of_line = ' \\\\ \n   '
-    separator_sum_var = ' $\pm$ '
-=======
                 eval_dict[key_str][-1]["mean"] = np.mean(data)
                 eval_dict[key_str][-1]["std"] = np.std(data)
 
     separator_str = " & "
     end_of_line = " \\\\ \n   "
     separator_sum_var = " $\pm$ "
->>>>>>> 50d5a845
     ind_separator = int((-1) * len(separator_str))
     ind_eol = int((-1) * len(end_of_line))
 
@@ -1023,15 +855,10 @@
         )
 
 
-<<<<<<< HEAD
-def comparison_suplots(rand_seed_0=None, rand_seed_1=1, fig_num=1001, save_figure=False):
-    """ Create Figure with several stopping times. """
-=======
 def comparison_subplots(
     rand_seed_0=None, rand_seed_1=1, fig_num=1001, save_figure=False
 ):
     """Create Figure with several stopping times."""
->>>>>>> 50d5a845
     it_plot = 0
     # fig, ax = plt.subplots(figsize=(14, 5), num=fig_num)
     fig, ax = plt.subplots(figsize=(7, 3), num=fig_num)
@@ -1041,15 +868,6 @@
 
     if rand_seed_0 is not None:
         np.random.seed(rand_seed_0)
-<<<<<<< HEAD
-        
-    it_plot += 1
-    ax = plt.subplot(n_rows, n_cols, it_plot)
-    compare_algorithms_random(
-        max_it=10, visualize_scene=False, fig_and_ax_handle=(fig, ax), fig_num=fig_num,
-        plot_last_image=True, show_legend=False)
-    
-=======
 
     it_plot += 1
     ax = plt.subplot(n_rows, n_cols, it_plot)
@@ -1062,16 +880,11 @@
         show_legend=False,
     )
 
->>>>>>> 50d5a845
     it_plot += 1
     np.random.seed(rand_seed_0)
     stop_time = 10
     ax = plt.subplot(n_rows, n_cols, it_plot)
     compare_algorithms_random(
-<<<<<<< HEAD
-        max_it=50, visualize_scene=False, fig_and_ax_handle=(fig, ax),
-        fig_num=fig_num, plot_last_image=True, show_legend=False)
-=======
         max_it=50,
         visualize_scene=False,
         fig_and_ax_handle=(fig, ax),
@@ -1079,7 +892,6 @@
         plot_last_image=True,
         show_legend=False,
     )
->>>>>>> 50d5a845
     ax_middle = ax
 
     it_plot += 1
@@ -1087,10 +899,6 @@
     stop_time = 10
     ax = plt.subplot(n_rows, n_cols, it_plot)
     line_labels = compare_algorithms_random(
-<<<<<<< HEAD
-        max_it=100, visualize_scene=False,
-        fig_and_ax_handle=(fig, ax), fig_num=fig_num, plot_last_image=True, show_legend=False)
-=======
         max_it=100,
         visualize_scene=False,
         fig_and_ax_handle=(fig, ax),
@@ -1098,7 +906,6 @@
         plot_last_image=True,
         show_legend=False,
     )
->>>>>>> 50d5a845
 
     # plt.legend(handles=line_labels, bbox_to_anchor=(1.05, 1), loc='upper left')
     # plt.legend(handles=line_labels, bbox_to_anchor=(1.05, 1), loc='upper left')
@@ -1146,9 +953,5 @@
         print("Table success")
         print(tables_results[1])
 
-<<<<<<< HEAD
-        print('Table Metrics')
-=======
         print("Table Metrics")
->>>>>>> 50d5a845
         print(tables_results[0])