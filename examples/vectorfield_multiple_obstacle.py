--- conflicted
+++ resolved
@@ -20,11 +20,7 @@
 from dynamic_obstacle_avoidance.avoidance import DynamicModulationAvoider
 
 from dynamic_obstacle_avoidance.visualization.vector_field_visualization import (
-<<<<<<< HEAD
-    Simulation_vectorFields
-=======
     Simulation_vectorFields,
->>>>>>> 50d5a845
 )
 
 from vartools.dynamical_systems import LinearSystem
@@ -35,17 +31,6 @@
     obstacle_environment = ObstacleContainer()
 
     obstacle_environment.append(
-<<<<<<< HEAD
-        Ellipse(axes_length=[0.6, 1.3],
-                center_position=np.array([-0.2, 2.4]),
-                margin_absolut=0,
-                orientation=-30*pi/180,
-                tail_effect=False,
-                repulsion_coeff=1.0,
-                ))
-    
-    
-=======
         EllipseWithAxes(
             axes_length=[0.6, 1.3],
             center_position=np.array([-0.2, 2.4]),
@@ -55,7 +40,6 @@
         )
     )
 
->>>>>>> 50d5a845
     obstacle_environment.append(
         CuboidXd(
             axes_length=[0.4, 1.3],
@@ -96,9 +80,5 @@
 if (__name__) == "__main__":
     plt.close("all")
     plt.ion()
-<<<<<<< HEAD
-    
-=======
 
->>>>>>> 50d5a845
     simple_vectorfield()