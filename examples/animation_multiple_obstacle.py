--- conflicted
+++ resolved
@@ -71,204 +71,6 @@
             color="#135e08",
             markersize=12,
         )
-
-<<<<<<< HEAD
-# Matplotlib extension for copy
-def list_transferable_attributes(obj, except_attributes=None):
-    if except_attributes is None:
-        except_attributes = ("transform", "figure")
-
-    obj_methods_list = dir(obj)
-
-    obj_get_attr = []
-    obj_set_attr = []
-    obj_transf_attr = []
-
-    for name in obj_methods_list:
-        if len(name) > 4:
-            prefix = name[0:4]
-            if prefix == "get_":
-                obj_get_attr.append(name[4:])
-            elif prefix == "set_":
-                obj_set_attr.append(name[4:])
-
-    for attribute in obj_set_attr:
-        if attribute in obj_get_attr and attribute not in except_attributes:
-            obj_transf_attr.append(attribute)
-
-    return obj_transf_attr
-
-
-def copy_artist(original_artist, new_artist=None, attr_list=None):
-    if attr_list is None:
-        attr_list = list_transferable_attributes(original_artist)
-
-    # Create artist of new_type
-    if isinstance(original_artist, matplotlib.patches.Polygon):
-        line2 = plt.Line2D([], [])
-    elif isinstance(original_artist, matplotlib.patches.Polygon):
-        new_artist = plt.Polygon([], [])
-    else:
-        raise Exception(f"Not ipmlemented for patch-type {type(original_artist)}")
-
-    for i_attribute in attr_list:
-        getattr(new_artist, "set_" + i_attribute)(
-            getattr(original_artist, "get_" + i_attribute)()
-        )
-
-
-class DynamicalSystemAnimation:
-    def __init__(self):
-        self.animation_paused = False
-
-        self.fig = None
-        self.ax = None
-
-    def on_click(self, event):
-        if self.animation_paused:
-            self.animation_paused = False
-        else:
-            self.animation_paused = True
-
-    def run(
-        self,
-        initial_dynamics,
-        obstacle_environment,
-        start_position=np.array([0, 0]),
-        x_lim=[-1.5, 2],
-        y_lim=[-0.5, 2.5],
-        it_max=1000,
-        dt_step=0.03,
-        dt_sleep=0.1,
-        save_animation=False,
-        figure_name=None,
-    ):
-        self.dynamic_avoider = DynamicModulationAvoider(
-            initial_dynamics=initial_dynamics, environment=obstacle_environment
-        )
-        self.dt_step = dt_step
-        self.x_lim = x_lim
-        self.y_lim = y_lim
-
-        dim = 2
-        self.position_list = np.zeros((dim, it_max + 1))
-        self.position_list[:, 0] = start_position
-
-        self.fig, self.ax = plt.subplots(figsize=(10, 8))
-        cid = self.fig.canvas.mpl_connect("button_press_event", self.on_click)
-
-        if save_animation:
-            plt_obj_list = []
-
-        if save_animation:
-            if figure_name is None:
-                now = datetime.datetime.now()
-                figure_name = f"animation_{now:%Y-%m-%d_%H-%M-%S}"
-
-                # Set filetype
-                file_type = ".mp4"
-                figure_name = figure_name + file_type
-
-            ani = animation.FuncAnimation(
-                self.fig,
-                self.update_step,
-                frames=it_max,
-                interval=dt_sleep * 1000,  # Conversion [s] -> [ms]
-            )
-
-            ani.save(
-                os.path.join("figures", figure_name), metadata={"artist": "Lukas Huber"}
-            )
-
-            plt.close("all")
-
-        else:
-            ii = 0
-            while ii < it_max:
-                ii += 1
-                if ii > it_max:
-                    break
-                self.update_step(ii, animation_run=False)
-
-                if self.animation_paused:
-                    plt.pause(dt_sleep)
-                    if not plt.fignum_exists(fig.number):
-                        print("Stopped animation on closing of the figure..")
-                        break
-                    continue
-
-                plt.pause(dt_sleep)
-                if not plt.fignum_exists(self.fig.number):
-                    print("Stopped animation on closing of the figure..")
-                    break
-
-    def update_step(self, ii, animation_run=True, print_modulo=10) -> list:
-        """Returns list element."""
-        if print_modulo:
-            if not ii % print_modulo:
-                print(f"it={ii}")
-
-        # Here come the main calculation part
-        velocity = self.dynamic_avoider.evaluate(self.position_list[:, ii - 1])
-        self.position_list[:, ii] = (
-            velocity * self.dt_step + self.position_list[:, ii - 1]
-        )
-
-        # Update obstacles
-        self.dynamic_avoider.environment.move_obstacles_with_velocity(
-            delta_time=self.dt_step
-        )
-
-        # Clear right before drawing again
-        self.ax.clear()
-
-        # Drawing and adjusting of the axis
-        self.ax.plot(
-            self.position_list[0, :ii], self.position_list[1, :ii], ":", color="#135e08"
-        )
-
-        self.ax.plot(
-            self.position_list[0, ii],
-            self.position_list[1, ii],
-            "o",
-            color="#135e08",
-            markersize=12,
-        )
-
-        self.ax.set_xlim(self.x_lim)
-        self.ax.set_ylim(self.y_lim)
-
-        plot_obstacles(
-            self.ax,
-            self.dynamic_avoider.environment,
-            self.x_lim,
-            self.y_lim,
-            showLabel=False,
-        )
-
-        self.ax.plot(
-            self.dynamic_avoider.initial_dynamics.attractor_position[0],
-            self.dynamic_avoider.initial_dynamics.attractor_position[1],
-            "k*",
-            markersize=8,
-        )
-        self.ax.grid()
-        self.ax.set_aspect("equal", adjustable="box")
-
-        if animation_run:
-            all_children = self.ax.get_children()
-
-            for aa, artist in enumerate(all_children):
-                # Only keep lines and patches
-                if not (
-                    isinstance(artist, matplotlib.patches.Patch)
-                    or isinstance(artist, matplotlib.lines.Line2D)
-                ):
-                    del all_children[aa]
-            return all_children
-        else:
-            return []
-=======
         self.ax.set_xlim(self.x_lim)
         self.ax.set_ylim(self.y_lim)
 
@@ -285,7 +87,6 @@
 
     def has_converged(self, ii) -> bool:
         return np.allclose(self.position_list[:, ii], self.position_list[:, ii-1])
->>>>>>> fe884512
 
 
 def simple_point_robot():
@@ -366,15 +167,8 @@
         dt_simulation=0.05,
         x_lim=[-3, 3],
         y_lim=[-2.1, 2.1],
-<<<<<<< HEAD
-        dt_step=0.05,
-        it_max=100,
-        save_animation=True,
-    )
+    ).run()
 
-=======
-    ).run()
->>>>>>> fe884512
 
 if (__name__) == "__main__":
     plt.close("all")
