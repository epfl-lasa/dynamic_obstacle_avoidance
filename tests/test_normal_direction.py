#!/USSR/bin/python3.9
"""
Test script for obstacle avoidance algorithm - specifically the normal function evaluation
"""
import warnings
import copy
import sys
import os

import unittest
from math import pi

import numpy as np
import matplotlib.pyplot as plt

from dynamic_obstacle_avoidance.containers import GradientContainer
from dynamic_obstacle_avoidance.obstacles import Cuboid, CircularObstacle, Ellipse
from dynamic_obstacle_avoidance.obstacles import StarshapedFlower
from dynamic_obstacle_avoidance.obstacles import BoundaryCuboidWithGaps


class TestRotational(unittest.TestCase):
    def helper_normals_template(
        self,
        plot_normals=False,
        assert_check=True,
        obs=None,
        x_range=[-1, 11],
        y_range=[-6, 6],
        test_name=None,
    ):
        """Normal has to point alongside reference"""
        # TODO: this will potentially be moved
        # Add specific library (still in prototopye phase)
        rel_path = os.path.join(".", "scripts")
        if rel_path not in sys.path:
            sys.path.append(rel_path)

        # Dimension of space is 2D
        dim = 2

        num_resolution = 30

        x_vals = np.linspace(x_range[0], x_range[1], num_resolution)
        y_vals = np.linspace(y_range[0], y_range[1], num_resolution)

        positions = np.zeros((dim, num_resolution, num_resolution))
        normal_vectors = np.zeros((dim, num_resolution, num_resolution))
        reference_vectors = np.zeros((dim, num_resolution, num_resolution))
        for ix in range(num_resolution):
            for iy in range(num_resolution):
                positions[:, ix, iy] = [x_vals[ix], y_vals[iy]]

                if obs.get_gamma(positions[:, ix, iy], in_global_frame=True) <= 1:
                    continue

                normal_vectors[:, ix, iy] = obs.get_normal_direction(
                    position=positions[:, ix, iy], in_global_frame=True
                )
                reference_vectors[:, ix, iy] = obs.get_outwards_reference_direction(
                    position=positions[:, ix, iy], in_global_frame=True
                )

                # TODO: check edge / boundary case
                if assert_check:
                    self.assertTrue(
                        normal_vectors[:, ix, iy].dot(reference_vectors[:, ix, iy])
                        >= 0,
                        "Reference and Normal not in same direction ({}).".format(
                            test_name
                        ),
                    )

        if plot_normals:
            from dynamic_obstacle_avoidance.visualization.vector_field_visualization import (
                Simulation_vectorFields,
            )  #
            from dynamic_obstacle_avoidance.obstacles import GradientContainer

            obs_list = GradientContainer()
            obs_list.append(obs)

            fig, ax = plt.subplots()
            Simulation_vectorFields(
                x_range,
                y_range,
                obs=obs_list,
                # xAttractor=attractor_position,
                saveFigure=False,
                noTicks=False,
                showLabel=True,
                show_streamplot=False,
                draw_vectorField=False,
                fig_and_ax_handle=(fig, ax),
                normalize_vectors=False,
                automatic_reference_point=False,
            )

            ax.quiver(
                positions[0, :, :],
                positions[1, :, :],
                normal_vectors[0, :, :],
                normal_vectors[1, :, :],
                color="green",
            )

            ax.quiver(
                positions[0, :, :],
                positions[1, :, :],
                reference_vectors[0, :, :],
                reference_vectors[1, :, :],
                color="blue",
            )

    def test_obstacle_list_creation(self):
        """Create empty obstacle list."""
        obs = GradientContainer()

    def test_normal_circle(self, n_testpoints=5):
        """Normal has to point alongside reference"""
        obs = CircularObstacle(
            radius=0.5,
            center_position=[0.0, 0.0],
            orientation=0.0 / 180 * pi,
        )

        # Check random points
        x_range = [-10, 10]
        y_range = [-10, 10]

        ii = 0
        while ii < n_testpoints:
            pos = np.random.rand(2)
            pos[0] = pos[0] * (x_range[1] - x_range[0]) + x_range[0]
            pos[1] = pos[1] * (y_range[1] - y_range[0]) + y_range[0]

            # Only defined outside the obstacle
            if obs.get_gamma(pos) <= 1:
                continue

            vector_normal = obs.get_normal_direction(pos, in_global_frame=True)
            vector_reference = obs.get_outwards_reference_direction(
                pos, in_global_frame=True
            )

            self.assertTrue(
                vector_normal.dot(vector_reference) >= 0,
                "Normal and reference for circle not in same direction.",
            )
            ii += 1

    def test_normal_ellipse(self):
        """Normal has to point alongside reference"""
        obs = Ellipse(
            axes_length=[2, 1.2],
            center_position=[0.0, 0.0],
            orientation=0.0 / 180 * pi,
        )

        # Check random points
        x_range = [-10, 10]
        y_range = [-10, 10]

        ii = 0
        while ii < 5:
            pos = np.random.rand(2)
            pos[0] = pos[0] * (x_range[1] - x_range[0]) + x_range[0]
            pos[1] = pos[1] * (y_range[1] - y_range[0]) + y_range[0]

            # Only defined outside the obstacle
            if obs.get_gamma(pos) <= 1:
                continue

            vector_normal = obs.get_normal_direction(pos, in_global_frame=True)
            vector_reference = obs.get_outwards_reference_direction(
                pos, in_global_frame=True
            )

            self.assertTrue(
                vector_normal.dot(vector_reference) >= 0,
                "Normal and reference for ellipse not in same direction.",
            )
            ii += 1

    def test_normal_cuboid(
        self, orientation=0, assert_check=True, plot_normals=False, single_position=None
    ):
        """Normal has to point alongside reference"""
        obs = Cuboid(
            axes_length=[2, 1.2],
            center_position=[0.0, 0.0],
            orientation=orientation,
        )

        # Single value test
        if single_position is not None:
            pos = np.array(single_position)
            vector_normal = obs.get_normal_direction(pos, in_global_frame=True)
            vector_reference = obs.get_outwards_reference_direction(
                pos, in_global_frame=True
            )

            self.assertTrue(
                vector_normal.dot(vector_reference) >= 0,
                "Reference and Normal for Cuboid not in same direction.",
            )
            return

        # Check random points
        x_range = [-10, 10]
        y_range = [-10, 10]

        if assert_check:
            ii = 0
            while ii < 5:
                pos = np.random.rand(2)
                pos[0] = pos[0] * (x_range[1] - x_range[0]) + x_range[0]
                pos[1] = pos[1] * (y_range[1] - y_range[0]) + y_range[0]

                # Only defined outside the obstacle
                if obs.get_gamma(pos) <= 1:
                    continue

                vector_normal = obs.get_normal_direction(pos, in_global_frame=True)
                vector_reference = obs.get_outwards_reference_direction(
                    pos, in_global_frame=True
                )

                self.assertTrue(
                    vector_normal.dot(vector_reference) >= 0,
                    "Reference and Normal for Cuboid not in same direction.",
                )
                ii += 1
        self.helper_normals_template(
            obs=obs,
            assert_check=assert_check,
            plot_normals=plot_normals,
            x_range=x_range,
            y_range=y_range,
        )

    def test_normal_cuboid_with_margin(
        self, plot_normals=False, orientation=0, assert_check=True
    ):
        """Normal has to point alongside reference"""
        if True:
            warnings.warn("Margin cuboid is temporarily disabled.")
            return

        obs = Cuboid(
            axes_length=[2, 1.2],
            center_position=[0.0, 0.0],
            orientation=orientation,
            margin_absolut=1.0,
        )

        x_range = [-10, 10]
        y_range = [-10, 10]

        self.helper_normals_template(
            plot_normals=plot_normals,
            obs=obs,
            assert_check=assert_check,
            x_range=x_range,
            y_range=y_range,
            test_name="margincuboid",
        )

    def test_boundary_cuboid(
        self, plot_normals=False, orientation=0, assert_check=True
    ):
        obs = Cuboid(
            name="Room",
            axes_length=[10, 10],
            center_position=[5, 0],
            orientation=orientation,
            is_boundary=True,
        )
        self.helper_normals_template(
            plot_normals=plot_normals, obs=obs, assert_check=assert_check
        )

    def test_starshape(
        self,
        orientation=0,
        assert_check=True,
        plot_normals=False,
        single_position=None,
        n_checkpoints=20,
    ):
        """StarshapedFlower has to point alongside reference"""
        obs = StarshapedFlower(
            radius_magnitude=2,
            radius_mean=4,
            center_position=[0.0, 0.0],
            orientation=orientation,
        )
        self.helper_normals_template(
            plot_normals=plot_normals,
            obs=obs,
            assert_check=assert_check,
            test_name="FlowerShape",
        )

    def test_normal_of_boundary_with_gaps(self, plot_normals=False, orientation=0):
        obs = BoundaryCuboidWithGaps(
            name="RoomWithDoor",
            axes_length=[10, 10],
            center_position=[5, 0],
            orientation=orientation,
            gap_points_relative=np.array([[-5, -1], [-5, 1]]).T,
        )
        self.helper_normals_template(
            plot_normals=plot_normals, obs=obs, test_name="BoundaryGap"
        )


<<<<<<< HEAD
        xyz_lim = [-1, 1]
        x_lim = copy.deepcopy(xyz_lim)
        y_lim = copy.deepcopy(xyz_lim)
        z_lim = copy.deepcopy(xyz_lim)
        
        n_tests = 10
        for ii in range(n_tests):
            position = np.random.rand(3)
            position[0] = position[0]*(x_lim[1] - x_lim[0]) + x_lim[0]
            position[1] = position[1]*(y_lim[1] - y_lim[0]) + y_lim[0]
            position[2] = position[2]*(z_lim[1] - z_lim[0]) + z_lim[0]
            
            if obs.get_gamma(position, in_global_frame=True) < 1:
                continue
            
            normal_vector = obs.get_normal_direction(position=position, in_global_frame=True)
            reference_vector = obs.get_reference_direction(position=position, in_global_frame=True)
=======
if (__name__) == "__main__":
    unittest.main(argv=["first-arg-is-ignored"], exit=False)
>>>>>>> 50d5a845

    plot_results = False
    if plot_results:
        MyTester = TestRotational()
        MyTester.test_normal_cuboid(orientation=45 * pi / 180, plot_normals=True)
        MyTester.test_starshape(orientation=0, plot_normals=True, assert_check=False)

        MyTester.test_normal_cuboid(
            orientation=45 * pi / 180, plot_normals=True, assert_check=False
        )
        MyTester.test_normal_cuboid(orientation=0, plot_normals=True)

        MyTester.test_boundary_cuboid(orientation=0, plot_normals=True)
        MyTester.test_boundary_cuboid(orientation=45 * pi / 180, plot_normals=True)

        MyTester.test_normal_of_boundary_with_gaps(plot_normals=True)
        MyTester.test_normal_of_boundary_with_gaps(
            orientation=45 * pi / 180, plot_normals=True
        )

    print("Selected tests complete.")<|MERGE_RESOLUTION|>--- conflicted
+++ resolved
@@ -315,28 +315,8 @@
         )
 
 
-<<<<<<< HEAD
-        xyz_lim = [-1, 1]
-        x_lim = copy.deepcopy(xyz_lim)
-        y_lim = copy.deepcopy(xyz_lim)
-        z_lim = copy.deepcopy(xyz_lim)
-        
-        n_tests = 10
-        for ii in range(n_tests):
-            position = np.random.rand(3)
-            position[0] = position[0]*(x_lim[1] - x_lim[0]) + x_lim[0]
-            position[1] = position[1]*(y_lim[1] - y_lim[0]) + y_lim[0]
-            position[2] = position[2]*(z_lim[1] - z_lim[0]) + z_lim[0]
-            
-            if obs.get_gamma(position, in_global_frame=True) < 1:
-                continue
-            
-            normal_vector = obs.get_normal_direction(position=position, in_global_frame=True)
-            reference_vector = obs.get_reference_direction(position=position, in_global_frame=True)
-=======
 if (__name__) == "__main__":
     unittest.main(argv=["first-arg-is-ignored"], exit=False)
->>>>>>> 50d5a845
 
     plot_results = False
     if plot_results:
