--- conflicted
+++ resolved
@@ -12,13 +12,7 @@
 
 # Virtual environment
 venv/*
-<<<<<<< HEAD
 .venv/*
-
-=======
-.venc/*
->>>>>>> 3feaeb62
-
 
 # scripts/*.png
 # scripts/*.pdf
