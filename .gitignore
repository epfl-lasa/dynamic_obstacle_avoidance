**/*.pyc
**/*~
**/*#
<<<<<<< HEAD
**/*.egg-info/*
# test*
figures/**
**/*.bag
# scripts/*.png
# scripts/*.pdf
# scripts/*.gif
=======
**/*~
**/*.egg-info/*
>>>>>>> 3ba56c98
<|MERGE_RESOLUTION|>--- conflicted
+++ resolved
@@ -1,15 +1,13 @@
 **/*.pyc
 **/*~
 **/*#
-<<<<<<< HEAD
+**/*~
 **/*.egg-info/*
-# test*
+
+
 figures/**
 **/*.bag
+
 # scripts/*.png
 # scripts/*.pdf
-# scripts/*.gif
-=======
-**/*~
-**/*.egg-info/*
->>>>>>> 3ba56c98
+# scripts/*.gif